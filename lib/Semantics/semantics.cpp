//===-- lib/Semantics/semantics.cpp ---------------------------------------===//
//
// Part of the LLVM Project, under the Apache License v2.0 with LLVM Exceptions.
// See https://llvm.org/LICENSE.txt for license information.
// SPDX-License-Identifier: Apache-2.0 WITH LLVM-exception
//
//===----------------------------------------------------------------------===//

#include "flang/Semantics/semantics.h"
#include "assignment.h"
#include "canonicalize-do.h"
#include "canonicalize-omp.h"
#include "check-allocate.h"
#include "check-arithmeticif.h"
#include "check-case.h"
#include "check-coarray.h"
#include "check-data.h"
#include "check-deallocate.h"
#include "check-declarations.h"
#include "check-do-forall.h"
#include "check-if-stmt.h"
#include "check-io.h"
#include "check-namelist.h"
#include "check-nullify.h"
#include "check-omp-structure.h"
#include "check-purity.h"
#include "check-return.h"
#include "check-select-stmt.h"
#include "check-stop.h"
#include "mod-file.h"
#include "resolve-labels.h"
#include "resolve-names.h"
#include "rewrite-parse-tree.h"
#include "flang/Common/default-kinds.h"
#include "flang/Parser/parse-tree-visitor.h"
#include "flang/Parser/tools.h"
#include "flang/Semantics/expression.h"
#include "flang/Semantics/scope.h"
#include "flang/Semantics/symbol.h"
#include "llvm/Support/raw_ostream.h"

namespace Fortran::semantics {

using NameToSymbolMap = std::map<const char *, SymbolRef>;
static void DoDumpSymbols(llvm::raw_ostream &, const Scope &, int indent = 0);
static void PutIndent(llvm::raw_ostream &, int indent);

static void GetSymbolNames(const Scope &scope, NameToSymbolMap &symbols) {
  // Finds all symbol names in the scope without collecting duplicates.
  for (const auto &pair : scope) {
    symbols.emplace(pair.second->name().begin(), *pair.second);
  }
  for (const auto &pair : scope.commonBlocks()) {
    symbols.emplace(pair.second->name().begin(), *pair.second);
  }
  for (const auto &child : scope.children()) {
    GetSymbolNames(child, symbols);
  }
}

// A parse tree visitor that calls Enter/Leave functions from each checker
// class C supplied as template parameters. Enter is called before the node's
// children are visited, Leave is called after. No two checkers may have the
// same Enter or Leave function. Each checker must be constructible from
// SemanticsContext and have BaseChecker as a virtual base class.
template <typename... C> class SemanticsVisitor : public virtual C... {
public:
  using C::Enter...;
  using C::Leave...;
  using BaseChecker::Enter;
  using BaseChecker::Leave;
  SemanticsVisitor(SemanticsContext &context)
      : C{context}..., context_{context} {}

  template <typename N> bool Pre(const N &node) {
    if constexpr (common::HasMember<const N *, ConstructNode>) {
      context_.PushConstruct(node);
    }
    Enter(node);
    return true;
  }
  template <typename N> void Post(const N &node) {
    Leave(node);
    if constexpr (common::HasMember<const N *, ConstructNode>) {
      context_.PopConstruct();
    }
  }

  template <typename T> bool Pre(const parser::Statement<T> &node) {
    context_.set_location(node.source);
    Enter(node);
    return true;
  }
  template <typename T> bool Pre(const parser::UnlabeledStatement<T> &node) {
    context_.set_location(node.source);
    Enter(node);
    return true;
  }
  template <typename T> void Post(const parser::Statement<T> &node) {
    Leave(node);
    context_.set_location(std::nullopt);
  }
  template <typename T> void Post(const parser::UnlabeledStatement<T> &node) {
    Leave(node);
    context_.set_location(std::nullopt);
  }

  bool Walk(const parser::Program &program) {
    parser::Walk(program, *this);
    return !context_.AnyFatalError();
  }

private:
  SemanticsContext &context_;
};

class EntryChecker : public virtual BaseChecker {
public:
  explicit EntryChecker(SemanticsContext &context) : context_{context} {}
  void Leave(const parser::EntryStmt &) {
    if (!context_.constructStack().empty()) { // C1571
      context_.Say("ENTRY may not appear in an executable construct"_err_en_US);
    }
  }

private:
  SemanticsContext &context_;
};

using StatementSemanticsPass1 = ExprChecker;
using StatementSemanticsPass2 = SemanticsVisitor<AllocateChecker,
<<<<<<< HEAD
    ArithmeticIfStmtChecker, AssignmentChecker, CoarrayChecker, DataChecker,
    DeallocateChecker, DoForallChecker, IfStmtChecker, IoChecker,
    NamelistChecker, NullifyChecker, OmpStructureChecker, PurityChecker,
    ReturnStmtChecker, SelectConstructChecker, StopChecker>;
=======
    ArithmeticIfStmtChecker, AssignmentChecker, CaseChecker, CoarrayChecker,
    DataChecker, DeallocateChecker, DoForallChecker, EntryChecker,
    IfStmtChecker, IoChecker, NamelistChecker, NullifyChecker,
    OmpStructureChecker, PurityChecker, ReturnStmtChecker, StopChecker>;
>>>>>>> 63152491

static bool PerformStatementSemantics(
    SemanticsContext &context, parser::Program &program) {
  ResolveNames(context, program);
  RewriteParseTree(context, program);
  CheckDeclarations(context);
  StatementSemanticsPass1{context}.Walk(program);
  StatementSemanticsPass2{context}.Walk(program);
  return !context.AnyFatalError();
}

SemanticsContext::SemanticsContext(
    const common::IntrinsicTypeDefaultKinds &defaultKinds,
    const common::LanguageFeatureControl &languageFeatures,
    parser::AllSources &allSources)
    : defaultKinds_{defaultKinds}, languageFeatures_{languageFeatures},
      allSources_{allSources},
      intrinsics_{evaluate::IntrinsicProcTable::Configure(defaultKinds_)},
      foldingContext_{
          parser::ContextualMessages{&messages_}, defaultKinds_, intrinsics_} {}

SemanticsContext::~SemanticsContext() {}

int SemanticsContext::GetDefaultKind(TypeCategory category) const {
  return defaultKinds_.GetDefaultKind(category);
}

bool SemanticsContext::IsEnabled(common::LanguageFeature feature) const {
  return languageFeatures_.IsEnabled(feature);
}

bool SemanticsContext::ShouldWarn(common::LanguageFeature feature) const {
  return languageFeatures_.ShouldWarn(feature);
}

const DeclTypeSpec &SemanticsContext::MakeNumericType(
    TypeCategory category, int kind) {
  if (kind == 0) {
    kind = GetDefaultKind(category);
  }
  return globalScope_.MakeNumericType(category, KindExpr{kind});
}
const DeclTypeSpec &SemanticsContext::MakeLogicalType(int kind) {
  if (kind == 0) {
    kind = GetDefaultKind(TypeCategory::Logical);
  }
  return globalScope_.MakeLogicalType(KindExpr{kind});
}

bool SemanticsContext::AnyFatalError() const {
  return !messages_.empty() &&
      (warningsAreErrors_ || messages_.AnyFatalError());
}
bool SemanticsContext::HasError(const Symbol &symbol) {
  return CheckError(symbol.test(Symbol::Flag::Error));
}
bool SemanticsContext::HasError(const Symbol *symbol) {
  return CheckError(!symbol || HasError(*symbol));
}
bool SemanticsContext::HasError(const parser::Name &name) {
  return HasError(name.symbol);
}
void SemanticsContext::SetError(Symbol &symbol, bool value) {
  if (value) {
    CHECK(AnyFatalError());
    symbol.set(Symbol::Flag::Error);
  }
}
bool SemanticsContext::CheckError(bool error) {
  CHECK(!error || AnyFatalError());
  return error;
}

const Scope &SemanticsContext::FindScope(parser::CharBlock source) const {
  return const_cast<SemanticsContext *>(this)->FindScope(source);
}

Scope &SemanticsContext::FindScope(parser::CharBlock source) {
  if (auto *scope{globalScope_.FindScope(source)}) {
    return *scope;
  } else {
    common::die("SemanticsContext::FindScope(): invalid source location");
  }
}

void SemanticsContext::PopConstruct() {
  CHECK(!constructStack_.empty());
  constructStack_.pop_back();
}

void SemanticsContext::CheckIndexVarRedefine(const parser::CharBlock &location,
    const Symbol &variable, parser::MessageFixedText &&message) {
  if (const Symbol * root{GetAssociationRoot(variable)}) {
    auto it{activeIndexVars_.find(*root)};
    if (it != activeIndexVars_.end()) {
      std::string kind{EnumToString(it->second.kind)};
      Say(location, std::move(message), kind, root->name())
          .Attach(it->second.location, "Enclosing %s construct"_en_US, kind);
    }
  }
}

void SemanticsContext::WarnIndexVarRedefine(
    const parser::CharBlock &location, const Symbol &variable) {
  CheckIndexVarRedefine(
      location, variable, "Possible redefinition of %s variable '%s'"_en_US);
}

void SemanticsContext::CheckIndexVarRedefine(
    const parser::CharBlock &location, const Symbol &variable) {
  CheckIndexVarRedefine(
      location, variable, "Cannot redefine %s variable '%s'"_err_en_US);
}

void SemanticsContext::CheckIndexVarRedefine(const parser::Variable &variable) {
  if (const Symbol * entity{GetLastName(variable).symbol}) {
    CheckIndexVarRedefine(variable.GetSource(), *entity);
  }
}

void SemanticsContext::CheckIndexVarRedefine(const parser::Name &name) {
  if (const Symbol * entity{name.symbol}) {
    CheckIndexVarRedefine(name.source, *entity);
  }
}

void SemanticsContext::ActivateIndexVar(
    const parser::Name &name, IndexVarKind kind) {
  CheckIndexVarRedefine(name);
  if (const Symbol * indexVar{name.symbol}) {
    if (const Symbol * root{GetAssociationRoot(*indexVar)}) {
      activeIndexVars_.emplace(*root, IndexVarInfo{name.source, kind});
    }
  }
}

void SemanticsContext::DeactivateIndexVar(const parser::Name &name) {
  if (Symbol * indexVar{name.symbol}) {
    if (const Symbol * root{GetAssociationRoot(*indexVar)}) {
      auto it{activeIndexVars_.find(*root)};
      if (it != activeIndexVars_.end() && it->second.location == name.source) {
        activeIndexVars_.erase(it);
      }
    }
  }
}

SymbolVector SemanticsContext::GetIndexVars(IndexVarKind kind) {
  SymbolVector result;
  for (const auto &[symbol, info] : activeIndexVars_) {
    if (info.kind == kind) {
      result.push_back(symbol);
    }
  }
  return result;
}

bool Semantics::Perform() {
  return ValidateLabels(context_, program_) &&
      parser::CanonicalizeDo(program_) && // force line break
      CanonicalizeOmp(context_.messages(), program_) &&
      PerformStatementSemantics(context_, program_) &&
      ModFileWriter{context_}.WriteAll();
}

void Semantics::EmitMessages(llvm::raw_ostream &os) const {
  context_.messages().Emit(os, cooked_);
}

void Semantics::DumpSymbols(llvm::raw_ostream &os) {
  DoDumpSymbols(os, context_.globalScope());
}

void Semantics::DumpSymbolsSources(llvm::raw_ostream &os) const {
  NameToSymbolMap symbols;
  GetSymbolNames(context_.globalScope(), symbols);
  for (const auto &pair : symbols) {
    const Symbol &symbol{pair.second};
    if (auto sourceInfo{cooked_.GetSourcePositionRange(symbol.name())}) {
      os << symbol.name().ToString() << ": " << sourceInfo->first.file.path()
         << ", " << sourceInfo->first.line << ", " << sourceInfo->first.column
         << "-" << sourceInfo->second.column << "\n";
    } else if (symbol.has<semantics::UseDetails>()) {
      os << symbol.name().ToString() << ": "
         << symbol.GetUltimate().owner().symbol()->name().ToString() << "\n";
    }
  }
}

void DoDumpSymbols(llvm::raw_ostream &os, const Scope &scope, int indent) {
  PutIndent(os, indent);
  os << Scope::EnumToString(scope.kind()) << " scope:";
  if (const auto *symbol{scope.symbol()}) {
    os << ' ' << symbol->name();
  }
  os << '\n';
  ++indent;
  for (const auto &pair : scope) {
    const auto &symbol{*pair.second};
    PutIndent(os, indent);
    os << symbol << '\n';
    if (const auto *details{symbol.detailsIf<GenericDetails>()}) {
      if (const auto &type{details->derivedType()}) {
        PutIndent(os, indent);
        os << *type << '\n';
      }
    }
  }
  if (!scope.equivalenceSets().empty()) {
    PutIndent(os, indent);
    os << "Equivalence Sets:";
    for (const auto &set : scope.equivalenceSets()) {
      os << ' ';
      char sep = '(';
      for (const auto &object : set) {
        os << sep << object.AsFortran();
        sep = ',';
      }
      os << ')';
    }
    os << '\n';
  }
  if (!scope.crayPointers().empty()) {
    PutIndent(os, indent);
    os << "Cray Pointers:";
    for (const auto &[pointee, pointer] : scope.crayPointers()) {
      os << " (" << pointer->name() << ',' << pointee << ')';
    }
  }
  for (const auto &pair : scope.commonBlocks()) {
    const auto &symbol{*pair.second};
    PutIndent(os, indent);
    os << symbol << '\n';
  }
  for (const auto &child : scope.children()) {
    DoDumpSymbols(os, child, indent);
  }
  --indent;
}

static void PutIndent(llvm::raw_ostream &os, int indent) {
  for (int i = 0; i < indent; ++i) {
    os << "  ";
  }
}
} // namespace Fortran::semantics<|MERGE_RESOLUTION|>--- conflicted
+++ resolved
@@ -129,17 +129,10 @@
 
 using StatementSemanticsPass1 = ExprChecker;
 using StatementSemanticsPass2 = SemanticsVisitor<AllocateChecker,
-<<<<<<< HEAD
-    ArithmeticIfStmtChecker, AssignmentChecker, CoarrayChecker, DataChecker,
-    DeallocateChecker, DoForallChecker, IfStmtChecker, IoChecker,
-    NamelistChecker, NullifyChecker, OmpStructureChecker, PurityChecker,
-    ReturnStmtChecker, SelectConstructChecker, StopChecker>;
-=======
     ArithmeticIfStmtChecker, AssignmentChecker, CaseChecker, CoarrayChecker,
     DataChecker, DeallocateChecker, DoForallChecker, EntryChecker,
     IfStmtChecker, IoChecker, NamelistChecker, NullifyChecker,
     OmpStructureChecker, PurityChecker, ReturnStmtChecker, StopChecker>;
->>>>>>> 63152491
 
 static bool PerformStatementSemantics(
     SemanticsContext &context, parser::Program &program) {
