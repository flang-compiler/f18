--- conflicted
+++ resolved
@@ -78,18 +78,11 @@
   SemanticsContext &context_;
 };
 
-<<<<<<< HEAD
-using StatementSemanticsPass1 = SemanticsVisitor<ExprChecker>;
+using StatementSemanticsPass1 = ExprChecker;
 using StatementSemanticsPass2 =
     SemanticsVisitor<ArithmeticIfStmtChecker, AssignmentChecker, CoarrayChecker,
         ComputedGotoStmtChecker, DeallocateChecker, DoConcurrentChecker,
-        IfConstructChecker, IfStmtChecker, NullifyChecker>;
-=======
-using StatementSemanticsPass1 = ExprChecker;
-using StatementSemanticsPass2 = SemanticsVisitor<ArithmeticIfStmtChecker,
-    AssignmentChecker, ComputedGotoStmtChecker, DeallocateChecker,
-    DoConcurrentChecker, IfStmtChecker, NullifyChecker, ReturnStmtChecker>;
->>>>>>> 71ae0d09
+        IfStmtChecker, NullifyChecker, ReturnStmtChecker>;
 
 SemanticsContext::SemanticsContext(
     const common::IntrinsicTypeDefaultKinds &defaultKinds,
