// Copyright (c) 2018, NVIDIA CORPORATION.  All rights reserved.
//
// Licensed under the Apache License, Version 2.0 (the "License");
// you may not use this file except in compliance with the License.
// You may obtain a copy of the License at
//
//     http://www.apache.org/licenses/LICENSE-2.0
//
// Unless required by applicable law or agreed to in writing, software
// distributed under the License is distributed on an "AS IS" BASIS,
// WITHOUT WARRANTIES OR CONDITIONS OF ANY KIND, either express or implied.
// See the License for the specific language governing permissions and
// limitations under the License.

#ifndef FORTRAN_SEMANTICS_REWRITE_PARSE_TREE_H_
#define FORTRAN_SEMANTICS_REWRITE_PARSE_TREE_H_

namespace Fortran::parser {
struct Program;
<<<<<<< HEAD
struct CookedSource;
=======
class CookedSource;
>>>>>>> 812cf77f
}  // namespace Fortran::parser

namespace Fortran::semantics {
void RewriteParseTree(parser::Program &, const parser::CookedSource &);
}  // namespace Fortran::semantics

#endif  // FORTRAN_SEMANTICS_REWRITE_PARSE_TREE_H_<|MERGE_RESOLUTION|>--- conflicted
+++ resolved
@@ -17,11 +17,7 @@
 
 namespace Fortran::parser {
 struct Program;
-<<<<<<< HEAD
-struct CookedSource;
-=======
 class CookedSource;
->>>>>>> 812cf77f
 }  // namespace Fortran::parser
 
 namespace Fortran::semantics {
