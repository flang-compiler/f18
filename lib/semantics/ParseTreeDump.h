<<<<<<< HEAD
// Copyright (c) 2018, NVIDIA CORPORATION.  All rights reserved.
//
// Licensed under the Apache License, Version 2.0 (the "License");
// you may not use this file except in compliance with the License.
// You may obtain a copy of the License at
//
//     http://www.apache.org/licenses/LICENSE-2.0
//
// Unless required by applicable law or agreed to in writing, software
// distributed under the License is distributed on an "AS IS" BASIS,
// WITHOUT WARRANTIES OR CONDITIONS OF ANY KIND, either express or implied.
// See the License for the specific language governing permissions and
// limitations under the License.
=======
#ifndef FORTRAN_SEMA_PARSE_TREE_DUMP_H_
#define FORTRAN_SEMA_PARSE_TREE_DUMP_H_
>>>>>>> 4d34de70

#ifndef FORTRAN_SEMANTICS_PARSETREEDUMP_H_
#define FORTRAN_SEMANTICS_PARSETREEDUMP_H_

#include "symbol.h"
#include "../parser/format-specification.h"
#include "../parser/idioms.h"
#include "../parser/indirection.h"
#include "../parser/parse-tree-visitor.h"
#include "../parser/parse-tree.h"
#include <cstring>
#include <iomanip>
#include <iostream>
#include <string>

namespace Fortran::semantics {

//
// Dump the Parse Tree hiearchy of any node 'x' of the parse tree.
//
// ParseTreeDumper().run(x)
//

class ParseTreeDumper {
private:
  int indent_;
  std::ostream &out;
  bool emptyline;

public:
  ParseTreeDumper(std::ostream &out_ = std::cerr)
    : indent_(0), out(out_), emptyline(false) {}
<<<<<<< HEAD

  // Provide a name to a parse-tree node.
  // TODO: Provide a name for the 400+ classes in the parse-tree.
  template<typename T> const char *GetNodeName(const T &x) {
    if constexpr (std::is_same_v<T, Fortran::parser::AcImpliedDo>) {
      return "AcImpliedDo";
    } else if constexpr (std::is_same_v<T,
                             Fortran::parser::AcImpliedDoControl>) {
      return "AcImpliedDoControl";
    } else if constexpr (std::is_same_v<T, Fortran::parser::AcValue>) {
      return "AcValue";
    } else if constexpr (std::is_same_v<T, Fortran::parser::AccessStmt>) {
      return "AccessStmt";
    } else if constexpr (std::is_same_v<T, Fortran::parser::AccessId>) {
      return "AccessId";
    } else if constexpr (std::is_same_v<T, Fortran::parser::AccessSpec>) {
      return "AccessSpec";
    } else if constexpr (std::is_same_v<T, Fortran::parser::AccessSpec::Kind>) {
      return "Kind";
    } else if constexpr (std::is_same_v<T, Fortran::parser::ActionStmt>) {
      return "ActionStmt";
    } else if constexpr (std::is_same_v<T, Fortran::parser::ActualArg>) {
      return "ActualArg";
    } else if constexpr (std::is_same_v<T, Fortran::parser::ActualArgSpec>) {
      return "ActualArgSpec";
    } else if constexpr (std::is_same_v<T, Fortran::parser::AllocOpt>) {
      return "AllocOpt";
    } else if constexpr (std::is_same_v<T, Fortran::parser::AllocatableStmt>) {
      return "AllocatableStmt";
    } else if constexpr (std::is_same_v<T,
                             Fortran::parser::AllocateCoarraySpec>) {
      return "AllocateCoarraySpec";
    } else if constexpr (std::is_same_v<T, Fortran::parser::AllocateObject>) {
      return "AllocateObject";
    } else if constexpr (std::is_same_v<T,
                             Fortran::parser::AllocateShapeSpec>) {
      return "AllocateShapeSpec";
    } else if constexpr (std::is_same_v<T, Fortran::parser::AllocateStmt>) {
      return "AllocateStmt";
    } else if constexpr (std::is_same_v<T, Fortran::parser::Allocation>) {
      return "Allocation";
    } else if constexpr (std::is_same_v<T, Fortran::parser::AltReturnSpec>) {
      return "AltReturnSpec";
    } else if constexpr (std::is_same_v<T, Fortran::parser::ArithmeticIfStmt>) {
      return "ArithmeticIfStmt";
    } else if constexpr (std::is_same_v<T, Fortran::parser::ArrayConstructor>) {
      return "ArrayConstructor";
    } else if constexpr (std::is_same_v<T, Fortran::parser::ArrayElement>) {
      return "ArrayElement";
    } else if constexpr (std::is_same_v<T, Fortran::parser::ArraySpec>) {
      return "ArraySpec";
    } else if constexpr (std::is_same_v<T, Fortran::parser::AssignStmt>) {
      return "AssignStmt";
    } else if constexpr (std::is_same_v<T, Fortran::parser::AssignedGotoStmt>) {
      return "AssignedGotoStmt";
    } else if constexpr (std::is_same_v<T, Fortran::parser::AssignmentStmt>) {
      return "AssignmentStmt";
    } else if constexpr (std::is_same_v<T,
                             Fortran::parser::AssociateConstruct>) {
      return "AssociateConstruct";
    } else if constexpr (std::is_same_v<T, Fortran::parser::AssociateStmt>) {
      return "AssociateStmt";
    } else if constexpr (std::is_same_v<T, Fortran::parser::Association>) {
      return "Association";
    } else if constexpr (std::is_same_v<T,
                             Fortran::parser::AssumedImpliedSpec>) {
      return "AssumedImpliedSpec";
    } else if constexpr (std::is_same_v<T, Fortran::parser::AssumedShapeSpec>) {
      return "AssumedShapeSpec";
    } else if constexpr (std::is_same_v<T, Fortran::parser::AssumedSizeSpec>) {
      return "AssumedSizeSpec";
    } else if constexpr (std::is_same_v<T, Fortran::parser::AsynchronousStmt>) {
      return "AsynchronousStmt";
    } else if constexpr (std::is_same_v<T, Fortran::parser::AttrSpec>) {
      return "AttrSpec";
    } else if constexpr (std::is_same_v<T,
                             Fortran::parser::BOZLiteralConstant>) {
      return "BOZLiteralConstant";
    } else if constexpr (std::is_same_v<T, Fortran::parser::BackspaceStmt>) {
      return "BackspaceStmt";
    } else if constexpr (std::is_same_v<T, Fortran::parser::BasedPointerStmt>) {
      return "BasedPointerStmt";
    } else if constexpr (std::is_same_v<T, Fortran::parser::BindAttr>) {
      return "BindAttr";
    } else if constexpr (std::is_same_v<T, Fortran::parser::BindEntity>) {
      return "BindEntity";
    } else if constexpr (std::is_same_v<T, Fortran::parser::BindStmt>) {
      return "BindStmt";
    } else if constexpr (std::is_same_v<T, Fortran::parser::Block>) {
      return "Block";
    } else if constexpr (std::is_same_v<T, Fortran::parser::BlockConstruct>) {
      return "BlockConstruct";
    } else if constexpr (std::is_same_v<T, Fortran::parser::BlockData>) {
      return "BlockData";
    } else if constexpr (std::is_same_v<T, Fortran::parser::BlockDataStmt>) {
      return "BlockDataStmt";
    } else if constexpr (std::is_same_v<T,
                             Fortran::parser::BlockSpecificationPart>) {
      return "BlockSpecificationPart";
    } else if constexpr (std::is_same_v<T, Fortran::parser::BlockStmt>) {
      return "BlockStmt";
    } else if constexpr (std::is_same_v<T, Fortran::parser::BoundsRemapping>) {
      return "BoundsRemapping";
    } else if constexpr (std::is_same_v<T, Fortran::parser::BoundsSpec>) {
      return "BoundsSpec";
    } else if constexpr (std::is_same_v<T, Fortran::parser::Call>) {
      return "Call";
    } else if constexpr (std::is_same_v<T, Fortran::parser::CallStmt>) {
      return "CallStmt";
    } else if constexpr (std::is_same_v<T, Fortran::parser::CaseConstruct>) {
      return "CaseConstruct";
    } else if constexpr (std::is_same_v<T, Fortran::parser::CaseSelector>) {
      return "CaseSelector";
    } else if constexpr (std::is_same_v<T, Fortran::parser::CaseStmt>) {
      return "CaseStmt";
    } else if constexpr (std::is_same_v<T, Fortran::parser::CaseValueRange>) {
      return "CaseValueRange";
    } else if constexpr (std::is_same_v<T,
                             Fortran::parser::ChangeTeamConstruct>) {
      return "ChangeTeamConstruct";
    } else if constexpr (std::is_same_v<T, Fortran::parser::ChangeTeamStmt>) {
      return "ChangeTeamStmt";
    } else if constexpr (std::is_same_v<T, Fortran::parser::CharLength>) {
      return "CharLength";
    } else if constexpr (std::is_same_v<T,
                             Fortran::parser::CharLiteralConstant>) {
      return "CharLiteralConstant";
    } else if constexpr (std::is_same_v<T,
                             Fortran::parser::CharLiteralConstantSubstring>) {
      return "CharLiteralConstantSubstring";
    } else if constexpr (std::is_same_v<T,
                             Fortran::parser::CharLiteralConstantSubstring>) {
      return "CharLiteralConstantSubstring;";
    } else if constexpr (std::is_same_v<T, Fortran::parser::CharSelector>) {
      return "CharSelector";
    } else if constexpr (std::is_same_v<T, Fortran::parser::CharVariable>) {
      return "CharVariable";
    } else if constexpr (std::is_same_v<T, Fortran::parser::CloseStmt>) {
      return "CloseStmt";
    } else if constexpr (std::is_same_v<T,
                             Fortran::parser::CoarrayAssociation>) {
      return "CoarrayAssociation";
    } else if constexpr (std::is_same_v<T, Fortran::parser::CoarraySpec>) {
      return "CoarraySpec";
    } else if constexpr (std::is_same_v<T, Fortran::parser::CodimensionDecl>) {
      return "CodimensionDecl";
    } else if constexpr (std::is_same_v<T, Fortran::parser::CodimensionStmt>) {
      return "CodimensionStmt";
    } else if constexpr (std::is_same_v<T,
                             Fortran::parser::CoindexedNamedObject>) {
      return "CoindexedNamedObject";
    } else if constexpr (std::is_same_v<T,
                             Fortran::parser::CommonBlockObject>) {
      return "CommonBlockObject";
    } else if constexpr (std::is_same_v<T, Fortran::parser::CommonStmt>) {
      return "CommonStmt";
    } else if constexpr (std::is_same_v<T,
                             Fortran::parser::CompilerDirective>) {
      return "CompilerDirective";
    } else if constexpr (std::is_same_v<T,
                             Fortran::parser::ComplexLiteralConstant>) {
      return "ComplexLiteralConstant";
    } else if constexpr (std::is_same_v<T, Fortran::parser::ComplexPart>) {
      return "ComplexPart";
    } else if constexpr (std::is_same_v<T,
                             Fortran::parser::ComponentArraySpec>) {
      return "ComponentArraySpec";
    } else if constexpr (std::is_same_v<T,
                             Fortran::parser::ComponentAttrSpec>) {
      return "ComponentAttrSpec";
    } else if constexpr (std::is_same_v<T,
                             Fortran::parser::ComponentDataSource>) {
      return "ComponentDataSource";
    } else if constexpr (std::is_same_v<T, Fortran::parser::ComponentDecl>) {
      return "ComponentDecl";
    } else if constexpr (std::is_same_v<T, Fortran::parser::ComponentDefStmt>) {
      return "ComponentDefStmt";
    } else if constexpr (std::is_same_v<T, Fortran::parser::ComponentSpec>) {
      return "ComponentSpec";
    } else if constexpr (std::is_same_v<T, Fortran::parser::ComputedGotoStmt>) {
      return "ComputedGotoStmt";
    } else if constexpr (std::is_same_v<T,
                             Fortran::parser::ConcurrentControl>) {
      return "ConcurrentControl";
    } else if constexpr (std::is_same_v<T, Fortran::parser::ConcurrentHeader>) {
      return "ConcurrentHeader";
    } else if constexpr (std::is_same_v<T, Fortran::parser::ConnectSpec>) {
      return "ConnectSpec";
    } else if constexpr (std::is_same_v<T, Fortran::parser::ConstantValue>) {
      return "ConstantValue";
    } else if constexpr (std::is_same_v<T, Fortran::parser::ContiguousStmt>) {
      return "ContiguousStmt";
    } else if constexpr (std::is_same_v<T, Fortran::parser::ContinueStmt>) {
      return "ContinueStmt";
    } else if constexpr (std::is_same_v<T,
                             Fortran::parser::CriticalConstruct>) {
      return "CriticalConstruct";
    } else if constexpr (std::is_same_v<T, Fortran::parser::CriticalStmt>) {
      return "CriticalStmt";
    } else if constexpr (std::is_same_v<T, Fortran::parser::CycleStmt>) {
      return "CycleStmt";
    } else if constexpr (std::is_same_v<T,
                             Fortran::parser::DataComponentDefStmt>) {
      return "DataComponentDefStmt";
    } else if constexpr (std::is_same_v<T, Fortran::parser::DataIDoObject>) {
      return "DataIDoObject";
    } else if constexpr (std::is_same_v<T, Fortran::parser::DataImpliedDo>) {
      return "DataImpliedDo";
    } else if constexpr (std::is_same_v<T, Fortran::parser::DataRef>) {
      return "DataRef";
    } else if constexpr (std::is_same_v<T, Fortran::parser::DataStmt>) {
      return "DataStmt";
    } else if constexpr (std::is_same_v<T, Fortran::parser::DataStmtConstant>) {
      return "DataStmtConstant";
    } else if constexpr (std::is_same_v<T, Fortran::parser::DataStmtObject>) {
      return "DataStmtObject";
    } else if constexpr (std::is_same_v<T, Fortran::parser::DataStmtRepeat>) {
      return "DataStmtRepeat";
    } else if constexpr (std::is_same_v<T, Fortran::parser::DataStmtSet>) {
      return "DataStmtSet";
    } else if constexpr (std::is_same_v<T, Fortran::parser::DataStmtValue>) {
      return "DataStmtValue";
    } else if constexpr (std::is_same_v<T, Fortran::parser::DeallocateStmt>) {
      return "DeallocateStmt";
    } else if constexpr (std::is_same_v<T,
                             Fortran::parser::DeclarationConstruct>) {
      return "DeclarationConstruct";
    } else if constexpr (std::is_same_v<T,
                             Fortran::parser::DeclarationTypeSpec>) {
      return "DeclarationTypeSpec";
    } else if constexpr (std::is_same_v<T,
                             Fortran::parser::DeferredCoshapeSpecList>) {
      return "DeferredCoshapeSpecList";
    } else if constexpr (std::is_same_v<T,
                             Fortran::parser::DeferredShapeSpecList>) {
      return "DeferredShapeSpecList";
    } else if constexpr (std::is_same_v<T, Fortran::parser::DefinedOpName>) {
      return "DefinedOpName";
    } else if constexpr (std::is_same_v<T, Fortran::parser::DefinedOperator>) {
      return "DefinedOperator";
    } else if constexpr (std::is_same_v<T, Fortran::parser::DerivedTypeDef>) {
      return "DerivedTypeDef";
    } else if constexpr (std::is_same_v<T, Fortran::parser::DerivedTypeSpec>) {
      return "DerivedTypeSpec";
    } else if constexpr (std::is_same_v<T, Fortran::parser::DerivedTypeStmt>) {
      return "DerivedTypeStmt";
    } else if constexpr (std::is_same_v<T, Fortran::parser::Designator>) {
      return "Designator";
    } else if constexpr (std::is_same_v<T, Fortran::parser::DimensionStmt>) {
      return "DimensionStmt";
    } else if constexpr (std::is_same_v<T, Fortran::parser::DoConstruct>) {
      return "DoConstruct";
    } else if constexpr (std::is_same_v<T, Fortran::parser::DummyArg>) {
      return "DummyArg";
    } else if constexpr (std::is_same_v<T, Fortran::parser::ElseIfStmt>) {
      return "ElseIfStmt";
    } else if constexpr (std::is_same_v<T, Fortran::parser::ElseStmt>) {
      return "ElseStmt";
    } else if constexpr (std::is_same_v<T, Fortran::parser::ElsewhereStmt>) {
      return "ElsewhereStmt";
    } else if constexpr (std::is_same_v<T, Fortran::parser::EndAssociateStmt>) {
      return "EndAssociateStmt";
    } else if constexpr (std::is_same_v<T, Fortran::parser::EndBlockDataStmt>) {
      return "EndBlockDataStmt";
    } else if constexpr (std::is_same_v<T, Fortran::parser::EndBlockStmt>) {
      return "EndBlockStmt";
    } else if constexpr (std::is_same_v<T,
                             Fortran::parser::EndChangeTeamStmt>) {
      return "EndChangeTeamStmt";
    } else if constexpr (std::is_same_v<T, Fortran::parser::EndCriticalStmt>) {
      return "EndCriticalStmt";
    } else if constexpr (std::is_same_v<T, Fortran::parser::EndDoStmt>) {
      return "EndDoStmt";
    } else if constexpr (std::is_same_v<T, Fortran::parser::EndForallStmt>) {
      return "EndForallStmt";
    } else if constexpr (std::is_same_v<T, Fortran::parser::EndFunctionStmt>) {
      return "EndFunctionStmt";
    } else if constexpr (std::is_same_v<T, Fortran::parser::EndIfStmt>) {
      return "EndIfStmt";
    } else if constexpr (std::is_same_v<T, Fortran::parser::EndInterfaceStmt>) {
      return "EndInterfaceStmt";
    } else if constexpr (std::is_same_v<T, Fortran::parser::EndLabel>) {
      return "EndLabel";
    } else if constexpr (std::is_same_v<T, Fortran::parser::EndModuleStmt>) {
      return "EndModuleStmt";
    } else if constexpr (std::is_same_v<T,
                             Fortran::parser::EndMpSubprogramStmt>) {
      return "EndMpSubprogramStmt";
    } else if constexpr (std::is_same_v<T, Fortran::parser::EndProgramStmt>) {
      return "EndProgramStmt";
    } else if constexpr (std::is_same_v<T, Fortran::parser::EndSelectStmt>) {
      return "EndSelectStmt";
    } else if constexpr (std::is_same_v<T, Fortran::parser::EndSubmoduleStmt>) {
      return "EndSubmoduleStmt";
    } else if constexpr (std::is_same_v<T,
                             Fortran::parser::EndSubroutineStmt>) {
      return "EndSubroutineStmt";
    } else if constexpr (std::is_same_v<T, Fortran::parser::EndTypeStmt>) {
      return "EndTypeStmt";
    } else if constexpr (std::is_same_v<T, Fortran::parser::EndWhereStmt>) {
      return "EndWhereStmt";
    } else if constexpr (std::is_same_v<T, Fortran::parser::EndfileStmt>) {
      return "EndfileStmt";
    } else if constexpr (std::is_same_v<T, Fortran::parser::EntityDecl>) {
      return "EntityDecl";
    } else if constexpr (std::is_same_v<T, Fortran::parser::EntryStmt>) {
      return "EntryStmt";
    } else if constexpr (std::is_same_v<T, Fortran::parser::EnumDef>) {
      return "EnumDef";
    } else if constexpr (std::is_same_v<T, Fortran::parser::Enumerator>) {
      return "Enumerator";
    } else if constexpr (std::is_same_v<T,
                             Fortran::parser::EnumeratorDefStmt>) {
      return "EnumeratorDefStmt";
    } else if constexpr (std::is_same_v<T, Fortran::parser::EorLabel>) {
      return "EorLabel";
    } else if constexpr (std::is_same_v<T,
                             Fortran::parser::EquivalenceObject>) {
      return "EquivalenceObject";
    } else if constexpr (std::is_same_v<T, Fortran::parser::EquivalenceStmt>) {
      return "EquivalenceStmt";
    } else if constexpr (std::is_same_v<T, Fortran::parser::ErrLabel>) {
      return "ErrLabel";
    } else if constexpr (std::is_same_v<T, Fortran::parser::EventPostStmt>) {
      return "EventPostStmt";
    } else if constexpr (std::is_same_v<T, Fortran::parser::EventWaitStmt>) {
      return "EventWaitStmt";
    } else if constexpr (std::is_same_v<T,
                             Fortran::parser::ExecutableConstruct>) {
      return "ExecutableConstruct";
    } else if constexpr (std::is_same_v<T,
                             Fortran::parser::ExecutionPartConstruct>) {
      return "ExecutionPartConstruct";
    } else if constexpr (std::is_same_v<T, Fortran::parser::ExitStmt>) {
      return "ExitStmt";
    } else if constexpr (std::is_same_v<T,
                             Fortran::parser::ExplicitCoshapeSpec>) {
      return "ExplicitCoshapeSpec";
    } else if constexpr (std::is_same_v<T,
                             Fortran::parser::ExplicitShapeSpec>) {
      return "ExplicitShapeSpec";
    } else if constexpr (std::is_same_v<T, Fortran::parser::Expr>) {
      return "Expr";
    } else if constexpr (std::is_same_v<T,
                             Fortran::parser::Expr::Parentheses>) {
      return "Parentheses";
    } else if constexpr (std::is_same_v<T, Fortran::parser::Expr::UnaryPlus>) {
      return "UnaryPlus";
    } else if constexpr (std::is_same_v<T, Fortran::parser::Expr::Negate>) {
      return "Negate";
    } else if constexpr (std::is_same_v<T, Fortran::parser::Expr::NOT>) {
      return "NOT";
    } else if constexpr (std::is_same_v<T, Fortran::parser::Expr::PercentLoc>) {
      return "PercentLoc";
    } else if constexpr (std::is_same_v<T,
                             Fortran::parser::Expr::DefinedUnary>) {
      return "DefinedUnary";
    } else if constexpr (std::is_same_v<T, Fortran::parser::Expr::Power>) {
      return "Power";
    } else if constexpr (std::is_same_v<T, Fortran::parser::Expr::Multiply>) {
      return "Multiply";
    } else if constexpr (std::is_same_v<T, Fortran::parser::Expr::Divide>) {
      return "Divide";
    } else if constexpr (std::is_same_v<T, Fortran::parser::Expr::Add>) {
      return "Add";
    } else if constexpr (std::is_same_v<T, Fortran::parser::Expr::Subtract>) {
      return "Subtract";
    } else if constexpr (std::is_same_v<T, Fortran::parser::Expr::Concat>) {
      return "Concat";
    } else if constexpr (std::is_same_v<T, Fortran::parser::Expr::LT>) {
      return "LT";
    } else if constexpr (std::is_same_v<T, Fortran::parser::Expr::LE>) {
      return "LE";
    } else if constexpr (std::is_same_v<T, Fortran::parser::Expr::EQ>) {
      return "EQ";
    } else if constexpr (std::is_same_v<T, Fortran::parser::Expr::NE>) {
      return "NE";
    } else if constexpr (std::is_same_v<T, Fortran::parser::Expr::GE>) {
      return "GE";
    } else if constexpr (std::is_same_v<T, Fortran::parser::Expr::GT>) {
      return "GT";
    } else if constexpr (std::is_same_v<T, Fortran::parser::Expr::AND>) {
      return "AND";
    } else if constexpr (std::is_same_v<T, Fortran::parser::Expr::OR>) {
      return "OR";
    } else if constexpr (std::is_same_v<T, Fortran::parser::Expr::EQV>) {
      return "EQV";
    } else if constexpr (std::is_same_v<T, Fortran::parser::Expr::NEQV>) {
      return "NEQV";
    } else if constexpr (std::is_same_v<T, Fortran::parser::Expr::XOR>) {
      return "XOR";
    } else if constexpr (std::is_same_v<T,
                             Fortran::parser::Expr::DefinedBinary>) {
      return "DefinedBinary";
    } else if constexpr (std::is_same_v<T,
                             Fortran::parser::Expr::ComplexConstructor>) {
      return "ComplexConstructor";
    } else if constexpr (std::is_same_v<T,
                             Fortran::parser::Expr::Parentheses>) {
      return "Parentheses";
    } else if constexpr (std::is_same_v<T, Fortran::parser::AcSpec>) {
      return "AcSpec";
    } else if constexpr (std::is_same_v<T, Fortran::parser::ErrorRecovery>) {
      return "ErrorRecovery";
    } else if constexpr (std::is_same_v<T, Fortran::parser::ExternalStmt>) {
      return "ExternalStmt";
    } else if constexpr (std::is_same_v<T, Fortran::parser::FailImageStmt>) {
      return "FailImageStmt";
    } else if constexpr (std::is_same_v<T, Fortran::parser::FileUnitNumber>) {
      return "FileUnitNumber";
    } else if constexpr (std::is_same_v<T,
                             Fortran::parser::FinalProcedureStmt>) {
      return "FinalProcedureStmt";
    } else if constexpr (std::is_same_v<T, Fortran::parser::FlushStmt>) {
      return "FlushStmt";
    } else if constexpr (std::is_same_v<T,
                             Fortran::parser::ForallAssignmentStmt>) {
      return "ForallAssignmentStmt";
    } else if constexpr (std::is_same_v<T,
                             Fortran::parser::ForallBodyConstruct>) {
      return "ForallBodyConstruct";
    } else if constexpr (std::is_same_v<T, Fortran::parser::ForallConstruct>) {
      return "ForallConstruct";
    } else if constexpr (std::is_same_v<T,
                             Fortran::parser::ForallConstructStmt>) {
      return "ForallConstructStmt";
    } else if constexpr (std::is_same_v<T, Fortran::parser::ForallStmt>) {
      return "ForallStmt";
    } else if constexpr (std::is_same_v<T, Fortran::parser::FormTeamStmt>) {
      return "FormTeamStmt";
    } else if constexpr (std::is_same_v<T, Fortran::parser::Format>) {
      return "Format";
    } else if constexpr (std::is_same_v<T, Fortran::parser::FormatStmt>) {
      return "FormatStmt";
    } else if constexpr (std::is_same_v<T,
                             Fortran::parser::FunctionReference>) {
      return "FunctionReference";
    } else if constexpr (std::is_same_v<T, Fortran::parser::FunctionStmt>) {
      return "FunctionStmt";
    } else if constexpr (std::is_same_v<T,
                             Fortran::parser::FunctionSubprogram>) {
      return "FunctionSubprogram";
    } else if constexpr (std::is_same_v<T, Fortran::parser::GenericSpec>) {
      return "GenericSpec";
    } else if constexpr (std::is_same_v<T, Fortran::parser::GenericStmt>) {
      return "GenericStmt";
    } else if constexpr (std::is_same_v<T, Fortran::parser::GotoStmt>) {
      return "GotoStmt";
    } else if constexpr (std::is_same_v<T, Fortran::parser::IdExpr>) {
      return "IdExpr";
    } else if constexpr (std::is_same_v<T, Fortran::parser::IdVariable>) {
      return "IdVariable";
    } else if constexpr (std::is_same_v<T, Fortran::parser::IfConstruct>) {
      return "IfConstruct";
    } else if constexpr (std::is_same_v<T, Fortran::parser::IfStmt>) {
      return "IfStmt";
    } else if constexpr (std::is_same_v<T, Fortran::parser::IfThenStmt>) {
      return "IfThenStmt";
    } else if constexpr (std::is_same_v<T, Fortran::parser::ImageSelector>) {
      return "ImageSelector";
    } else if constexpr (std::is_same_v<T,
                             Fortran::parser::ImageSelectorSpec>) {
      return "ImageSelectorSpec";
    } else if constexpr (std::is_same_v<T, Fortran::parser::ImplicitPart>) {
      return "ImplicitPart";
    } else if constexpr (std::is_same_v<T, Fortran::parser::ImplicitPartStmt>) {
      return "ImplicitPartStmt";
    } else if constexpr (std::is_same_v<T, Fortran::parser::ImplicitSpec>) {
      return "ImplicitSpec";
    } else if constexpr (std::is_same_v<T, Fortran::parser::ImplicitStmt>) {
      return "ImplicitStmt";
    } else if constexpr (std::is_same_v<T, Fortran::parser::ImpliedShapeSpec>) {
      return "ImpliedShapeSpec";
    } else if constexpr (std::is_same_v<T, Fortran::parser::ImportStmt>) {
      return "ImportStmt";
    } else if constexpr (std::is_same_v<T, Fortran::parser::Initialization>) {
      return "Initialization";
    } else if constexpr (std::is_same_v<T, Fortran::parser::InputImpliedDo>) {
      return "InputImpliedDo";
    } else if constexpr (std::is_same_v<T, Fortran::parser::InputItem>) {
      return "InputItem";
    } else if constexpr (std::is_same_v<T, Fortran::parser::InquireSpec>) {
      return "InquireSpec";
    } else if constexpr (std::is_same_v<T, Fortran::parser::InquireStmt>) {
      return "InquireStmt";
    } else if constexpr (std::is_same_v<T,
                             Fortran::parser::IntLiteralConstant>) {
      return "IntLiteralConstant";
    } else if constexpr (std::is_same_v<T, Fortran::parser::IntegerTypeSpec>) {
      return "IntegerTypeSpec";
    } else if constexpr (std::is_same_v<T, Fortran::parser::IntentStmt>) {
      return "IntentStmt";
    } else if constexpr (std::is_same_v<T, Fortran::parser::InterfaceBlock>) {
      return "InterfaceBlock";
    } else if constexpr (std::is_same_v<T, Fortran::parser::InterfaceBody>) {
      return "InterfaceBody";
    } else if constexpr (std::is_same_v<T,
                             Fortran::parser::InterfaceSpecification>) {
      return "InterfaceSpecification";
    } else if constexpr (std::is_same_v<T, Fortran::parser::InterfaceStmt>) {
      return "InterfaceStmt";
    } else if constexpr (std::is_same_v<T,
                             Fortran::parser::InternalSubprogram>) {
      return "InternalSubprogram";
    } else if constexpr (std::is_same_v<T,
                             Fortran::parser::InternalSubprogramPart>) {
      return "InternalSubprogramPart";
    } else if constexpr (std::is_same_v<T, Fortran::parser::IntrinsicStmt>) {
      return "IntrinsicStmt";
    } else if constexpr (std::is_same_v<T,
                             Fortran::parser::IntrinsicTypeSpec>) {
      return "IntrinsicTypeSpec";
    } else if constexpr (std::is_same_v<T, Fortran::parser::IoControlSpec>) {
      return "IoControlSpec";
    } else if constexpr (std::is_same_v<T, Fortran::parser::IoUnit>) {
      return "IoUnit";
    } else if constexpr (std::is_same_v<T, Fortran::parser::Keyword>) {
      return "Keyword";
    } else if constexpr (std::is_same_v<T, Fortran::parser::KindParam>) {
      return "KindParam";
    } else if constexpr (std::is_same_v<T, Fortran::parser::KindSelector>) {
      return "KindSelector";
    } else if constexpr (std::is_same_v<T, Fortran::parser::LabelDoStmt>) {
      return "LabelDoStmt";
    } else if constexpr (std::is_same_v<T, Fortran::parser::LengthSelector>) {
      return "LengthSelector";
    } else if constexpr (std::is_same_v<T, Fortran::parser::LetterSpec>) {
      return "LetterSpec";
    } else if constexpr (std::is_same_v<T, Fortran::parser::LiteralConstant>) {
      return "LiteralConstant";
    } else if constexpr (std::is_same_v<T, Fortran::parser::LocalitySpec>) {
      return "LocalitySpec";
    } else if constexpr (std::is_same_v<T, Fortran::parser::LockStmt>) {
      return "LockStmt";
    } else if constexpr (std::is_same_v<T,
                             Fortran::parser::LogicalLiteralConstant>) {
      return "LogicalLiteralConstant";
    } else if constexpr (std::is_same_v<T, Fortran::parser::LoopControl>) {
      return "LoopControl";
    } else if constexpr (std::is_same_v<T, Fortran::parser::MainProgram>) {
      return "MainProgram";
    } else if constexpr (std::is_same_v<T, Fortran::parser::Map>) {
      return "Map";
    } else if constexpr (std::is_same_v<T,
                             Fortran::parser::MaskedElsewhereStmt>) {
      return "MaskedElsewhereStmt";
    } else if constexpr (std::is_same_v<T, Fortran::parser::Module>) {
      return "Module";
    } else if constexpr (std::is_same_v<T, Fortran::parser::ModuleStmt>) {
      return "ModuleStmt";
    } else if constexpr (std::is_same_v<T, Fortran::parser::ModuleSubprogram>) {
      return "ModuleSubprogram";
    } else if constexpr (std::is_same_v<T,
                             Fortran::parser::ModuleSubprogramPart>) {
      return "ModuleSubprogramPart";
    } else if constexpr (std::is_same_v<T, Fortran::parser::MpSubprogramStmt>) {
      return "MpSubprogramStmt";
    } else if constexpr (std::is_same_v<T, Fortran::parser::MsgVariable>) {
      return "MsgVariable";
    } else if constexpr (std::is_same_v<T, Fortran::parser::NamedConstant>) {
      return "NamedConstant";
    } else if constexpr (std::is_same_v<T, Fortran::parser::NamedConstantDef>) {
      return "NamedConstantDef";
    } else if constexpr (std::is_same_v<T, Fortran::parser::NamelistStmt>) {
      return "NamelistStmt";
    } else if constexpr (std::is_same_v<T, Fortran::parser::NonLabelDoStmt>) {
      return "NonLabelDoStmt";
    } else if constexpr (std::is_same_v<T, Fortran::parser::NullifyStmt>) {
      return "NullifyStmt";
    } else if constexpr (std::is_same_v<T, Fortran::parser::ObjectDecl>) {
      return "ObjectDecl";
    } else if constexpr (std::is_same_v<T, Fortran::parser::OldParameterStmt>) {
      return "OldParameterStmt";
    } else if constexpr (std::is_same_v<T, Fortran::parser::OldParameterStmt>) {
      return "OldParameterStmt;";
    } else if constexpr (std::is_same_v<T, Fortran::parser::Only>) {
      return "Only";
    } else if constexpr (std::is_same_v<T, Fortran::parser::OpenStmt>) {
      return "OpenStmt";
    } else if constexpr (std::is_same_v<T, Fortran::parser::OptionalStmt>) {
      return "OptionalStmt";
    } else if constexpr (std::is_same_v<T,
                             Fortran::parser::OtherSpecificationStmt>) {
      return "OtherSpecificationStmt";
    } else if constexpr (std::is_same_v<T, Fortran::parser::OutputImpliedDo>) {
      return "OutputImpliedDo";
    } else if constexpr (std::is_same_v<T, Fortran::parser::OutputItem>) {
      return "OutputItem";
    } else if constexpr (std::is_same_v<T, Fortran::parser::ParameterStmt>) {
      return "ParameterStmt";
    } else if constexpr (std::is_same_v<T, Fortran::parser::ParentIdentifier>) {
      return "ParentIdentifier";
    } else if constexpr (std::is_same_v<T, Fortran::parser::Pass>) {
      return "Pass";
    } else if constexpr (std::is_same_v<T, Fortran::parser::PauseStmt>) {
      return "PauseStmt";
    } else if constexpr (std::is_same_v<T,
                             Fortran::parser::PointerAssignmentStmt>) {
      return "PointerAssignmentStmt";
    } else if constexpr (std::is_same_v<T, Fortran::parser::PointerDecl>) {
      return "PointerDecl";
    } else if constexpr (std::is_same_v<T, Fortran::parser::PointerObject>) {
      return "PointerObject";
    } else if constexpr (std::is_same_v<T, Fortran::parser::PointerStmt>) {
      return "PointerStmt";
    } else if constexpr (std::is_same_v<T,
                             Fortran::parser::PositionOrFlushSpec>) {
      return "PositionOrFlushSpec";
    } else if constexpr (std::is_same_v<T, Fortran::parser::PrefixSpec>) {
      return "PrefixSpec";
    } else if constexpr (std::is_same_v<T, Fortran::parser::PrintStmt>) {
      return "PrintStmt";
    } else if constexpr (std::is_same_v<T,
                             Fortran::parser::PrivateOrSequence>) {
      return "PrivateOrSequence";
    } else if constexpr (std::is_same_v<T, Fortran::parser::ProcAttrSpec>) {
      return "ProcAttrSpec";
    } else if constexpr (std::is_same_v<T,
                             Fortran::parser::ProcComponentAttrSpec>) {
      return "ProcComponentAttrSpec";
    } else if constexpr (std::is_same_v<T,
                             Fortran::parser::ProcComponentDefStmt>) {
      return "ProcComponentDefStmt";
    } else if constexpr (std::is_same_v<T, Fortran::parser::ProcComponentRef>) {
      return "ProcComponentRef";
    } else if constexpr (std::is_same_v<T, Fortran::parser::ProcDecl>) {
      return "ProcDecl";
    } else if constexpr (std::is_same_v<T, Fortran::parser::ProcInterface>) {
      return "ProcInterface";
    } else if constexpr (std::is_same_v<T, Fortran::parser::ProcPointerInit>) {
      return "ProcPointerInit";
    } else if constexpr (std::is_same_v<T,
                             Fortran::parser::ProcedureDeclarationStmt>) {
      return "ProcedureDeclarationStmt";
    } else if constexpr (std::is_same_v<T,
                             Fortran::parser::ProcedureDesignator>) {
      return "ProcedureDesignator";
    } else if constexpr (std::is_same_v<T, Fortran::parser::ProcedureStmt>) {
      return "ProcedureStmt";
    } else if constexpr (std::is_same_v<T, Fortran::parser::Program>) {
      return "Program";
    } else if constexpr (std::is_same_v<T, Fortran::parser::ProgramStmt>) {
      return "ProgramStmt";
    } else if constexpr (std::is_same_v<T, Fortran::parser::ProgramUnit>) {
      return "ProgramUnit";
    } else if constexpr (std::is_same_v<T, Fortran::parser::ProtectedStmt>) {
      return "ProtectedStmt";
    } else if constexpr (std::is_same_v<T, Fortran::parser::ReadStmt>) {
      return "ReadStmt";
    } else if constexpr (std::is_same_v<T, Fortran::parser::Rename>) {
      return "Rename";
    } else if constexpr (std::is_same_v<T, Fortran::parser::ReturnStmt>) {
      return "ReturnStmt";
    } else if constexpr (std::is_same_v<T, Fortran::parser::RewindStmt>) {
      return "RewindStmt";
    } else if constexpr (std::is_same_v<T, Fortran::parser::SaveStmt>) {
      return "SaveStmt";
    } else if constexpr (std::is_same_v<T, Fortran::parser::SavedEntity>) {
      return "SavedEntity";
    } else if constexpr (std::is_same_v<T, Fortran::parser::SectionSubscript>) {
      return "SectionSubscript";
    } else if constexpr (std::is_same_v<T, Fortran::parser::SelectCaseStmt>) {
      return "SelectCaseStmt";
    } else if constexpr (std::is_same_v<T,
                             Fortran::parser::SelectRankCaseStmt>) {
      return "SelectRankCaseStmt";
    } else if constexpr (std::is_same_v<T,
                             Fortran::parser::SelectRankConstruct>) {
      return "SelectRankConstruct";
    } else if constexpr (std::is_same_v<T, Fortran::parser::SelectRankStmt>) {
      return "SelectRankStmt";
    } else if constexpr (std::is_same_v<T,
                             Fortran::parser::SelectTypeConstruct>) {
      return "SelectTypeConstruct";
    } else if constexpr (std::is_same_v<T, Fortran::parser::SelectTypeStmt>) {
      return "SelectTypeStmt";
    } else if constexpr (std::is_same_v<T, Fortran::parser::Selector>) {
      return "Selector";
    } else if constexpr (std::is_same_v<T,
                             Fortran::parser::SeparateModuleSubprogram>) {
      return "SeparateModuleSubprogram";
    } else if constexpr (std::is_same_v<T,
                             Fortran::parser::SignedComplexLiteralConstant>) {
      return "SignedComplexLiteralConstant";
    } else if constexpr (std::is_same_v<T,
                             Fortran::parser::SignedIntLiteralConstant>) {
      return "SignedIntLiteralConstant";
    } else if constexpr (std::is_same_v<T,
                             Fortran::parser::SignedRealLiteralConstant>) {
      return "SignedRealLiteralConstant";
    } else if constexpr (std::is_same_v<T,
                             Fortran::parser::SpecificationConstruct>) {
      return "SpecificationConstruct";
    } else if constexpr (std::is_same_v<T,
                             Fortran::parser::SpecificationExpr>) {
      return "SpecificationExpr";
    } else if constexpr (std::is_same_v<T,
                             Fortran::parser::SpecificationPart>) {
      return "SpecificationPart";
    } else if constexpr (std::is_same_v<T, Fortran::parser::StatOrErrmsg>) {
      return "StatOrErrmsg";
    } else if constexpr (std::is_same_v<T, Fortran::parser::StatVariable>) {
      return "StatVariable";
    } else if constexpr (std::is_same_v<T, Fortran::parser::StatusExpr>) {
      return "StatusExpr";
    } else if constexpr (std::is_same_v<T, Fortran::parser::StmtFunctionStmt>) {
      return "StmtFunctionStmt";
    } else if constexpr (std::is_same_v<T, Fortran::parser::StopCode>) {
      return "StopCode";
    } else if constexpr (std::is_same_v<T, Fortran::parser::StopStmt>) {
      return "StopStmt";
    } else if constexpr (std::is_same_v<T,
                             Fortran::parser::StructureComponent>) {
      return "StructureComponent";
    } else if constexpr (std::is_same_v<T,
                             Fortran::parser::StructureConstructor>) {
      return "StructureConstructor";
    } else if constexpr (std::is_same_v<T, Fortran::parser::StructureDef>) {
      return "StructureDef";
    } else if constexpr (std::is_same_v<T, Fortran::parser::StructureField>) {
      return "StructureField";
    } else if constexpr (std::is_same_v<T, Fortran::parser::StructureStmt>) {
      return "StructureStmt";
    } else if constexpr (std::is_same_v<T, Fortran::parser::Submodule>) {
      return "Submodule";
    } else if constexpr (std::is_same_v<T, Fortran::parser::SubmoduleStmt>) {
      return "SubmoduleStmt";
    } else if constexpr (std::is_same_v<T, Fortran::parser::SubroutineStmt>) {
      return "SubroutineStmt";
    } else if constexpr (std::is_same_v<T,
                             Fortran::parser::SubroutineSubprogram>) {
      return "SubroutineSubprogram";
    } else if constexpr (std::is_same_v<T, Fortran::parser::SubscriptTriplet>) {
      return "SubscriptTriplet";
    } else if constexpr (std::is_same_v<T, Fortran::parser::Substring>) {
      return "Substring";
    } else if constexpr (std::is_same_v<T, Fortran::parser::SubstringRange>) {
      return "SubstringRange";
    } else if constexpr (std::is_same_v<T, Fortran::parser::SyncAllStmt>) {
      return "SyncAllStmt";
    } else if constexpr (std::is_same_v<T, Fortran::parser::SyncImagesStmt>) {
      return "SyncImagesStmt";
    } else if constexpr (std::is_same_v<T, Fortran::parser::SyncMemoryStmt>) {
      return "SyncMemoryStmt";
    } else if constexpr (std::is_same_v<T, Fortran::parser::SyncTeamStmt>) {
      return "SyncTeamStmt";
    } else if constexpr (std::is_same_v<T, Fortran::parser::TargetStmt>) {
      return "TargetStmt";
    } else if constexpr (std::is_same_v<T, Fortran::parser::TypeAttrSpec>) {
      return "TypeAttrSpec";
    } else if constexpr (std::is_same_v<T,
                             Fortran::parser::TypeBoundGenericStmt>) {
      return "TypeBoundGenericStmt";
    } else if constexpr (std::is_same_v<T,
                             Fortran::parser::TypeBoundProcBinding>) {
      return "TypeBoundProcBinding";
    } else if constexpr (std::is_same_v<T,
                             Fortran::parser::TypeBoundProcDecl>) {
      return "TypeBoundProcDecl";
    } else if constexpr (std::is_same_v<T,
                             Fortran::parser::TypeBoundProcedurePart>) {
      return "TypeBoundProcedurePart";
    } else if constexpr (std::is_same_v<T,
                             Fortran::parser::TypeBoundProcedureStmt>) {
      return "TypeBoundProcedureStmt";
    } else if constexpr (std::is_same_v<T,
                             Fortran::parser::TypeDeclarationStmt>) {
      return "TypeDeclarationStmt";
    } else if constexpr (std::is_same_v<T, Fortran::parser::TypeGuardStmt>) {
      return "TypeGuardStmt";
    } else if constexpr (std::is_same_v<T, Fortran::parser::TypeParamDecl>) {
      return "TypeParamDecl";
    } else if constexpr (std::is_same_v<T, Fortran::parser::TypeParamDefStmt>) {
      return "TypeParamDefStmt";
    } else if constexpr (std::is_same_v<T, Fortran::parser::TypeParamInquiry>) {
      return "TypeParamInquiry";
    } else if constexpr (std::is_same_v<T, Fortran::parser::TypeParamSpec>) {
      return "TypeParamSpec";
    } else if constexpr (std::is_same_v<T, Fortran::parser::TypeParamValue>) {
      return "TypeParamValue";
    } else if constexpr (std::is_same_v<T, Fortran::parser::TypeSpec>) {
      return "TypeSpec";
    } else if constexpr (std::is_same_v<T, Fortran::parser::Union>) {
      return "Union";
    } else if constexpr (std::is_same_v<T, Fortran::parser::UnlockStmt>) {
      return "UnlockStmt";
    } else if constexpr (std::is_same_v<T, Fortran::parser::UseStmt>) {
      return "UseStmt";
    } else if constexpr (std::is_same_v<T, Fortran::parser::ValueStmt>) {
      return "ValueStmt";
    } else if constexpr (std::is_same_v<T, Fortran::parser::Variable>) {
      return "Variable";
    } else if constexpr (std::is_same_v<T, Fortran::parser::VolatileStmt>) {
      return "VolatileStmt";
    } else if constexpr (std::is_same_v<T, Fortran::parser::WaitSpec>) {
      return "WaitSpec";
    } else if constexpr (std::is_same_v<T, Fortran::parser::WaitStmt>) {
      return "WaitStmt";
    } else if constexpr (std::is_same_v<T,
                             Fortran::parser::WhereBodyConstruct>) {
      return "WhereBodyConstruct";
    } else if constexpr (std::is_same_v<T, Fortran::parser::WhereConstruct>) {
      return "WhereConstruct";
    } else if constexpr (std::is_same_v<T,
                             Fortran::parser::WhereConstructStmt>) {
      return "WhereConstructStmt";
    } else if constexpr (std::is_same_v<T, Fortran::parser::WhereStmt>) {
      return "WhereStmt";
    } else if constexpr (std::is_same_v<T, Fortran::parser::WriteStmt>) {
      return "WriteStmt";
    } else if constexpr (std::is_same_v<T,
                             Fortran::parser::HollerithLiteralConstant>) {
      return "HollerithLiteralConstant";
    } else if constexpr (std::is_same_v<T,
                             Fortran::parser::RealLiteralConstant>) {
      return "RealLiteralConstant";
    } else if constexpr (std::is_same_v<T,
                             Fortran::parser::RealLiteralConstant::Real>) {
      return "Real";
    } else if constexpr (std::is_same_v<T,
                             Fortran::parser::CloseStmt::CloseSpec>) {
      return "CloseSpec";
    } else if constexpr (std::is_same_v<T,
                             Fortran::parser::InquireStmt::Iolength>) {
      return "Iolength";
    } else if constexpr (std::is_same_v<T, Fortran::format::ControlEditDesc>) {
      return "ControlEditDesc";
    } else if constexpr (std::is_same_v<T,
                             Fortran::format::ControlEditDesc::Kind>) {
      return "Kind";
    } else if constexpr (std::is_same_v<T,
                             Fortran::format::DerivedTypeDataEditDesc>) {
      return "DerivedTypeDataEditDesc";
    } else if constexpr (std::is_same_v<T, Fortran::format::FormatItem>) {
      return "FormatItem";
    } else if constexpr (std::is_same_v<T,
                             Fortran::format::FormatSpecification>) {
      return "FormatSpecification";
    } else if constexpr (std::is_same_v<T,
                             Fortran::format::IntrinsicTypeDataEditDesc>) {
      return "IntrinsicTypeDataEditDesc";
    } else if constexpr (
        std::is_same_v<T, Fortran::format::IntrinsicTypeDataEditDesc::Kind>) {
      return "Kind";
    } else if constexpr (std::is_same_v<T, Fortran::parser::Abstract>) {
      return "Abstract";
    } else if constexpr (std::is_same_v<T, Fortran::parser::AcValue::Triplet>) {
      return "Triplet";
    } else if constexpr (std::is_same_v<T,
                             Fortran::parser::ActualArg::PercentRef>) {
      return "PercentRef";
    } else if constexpr (std::is_same_v<T,
                             Fortran::parser::ActualArg::PercentVal>) {
      return "PercentVal";
    } else if constexpr (std::is_same_v<T, Fortran::parser::AllocOpt::Mold>) {
      return "Mold";
    } else if constexpr (std::is_same_v<T, Fortran::parser::AllocOpt::Source>) {
      return "Source";
    } else if constexpr (std::is_same_v<T, Fortran::parser::Allocatable>) {
      return "Allocatable";
    } else if constexpr (std::is_same_v<T, Fortran::parser::AssumedRankSpec>) {
      return "AssumedRankSpec";
    } else if constexpr (std::is_same_v<T, Fortran::parser::Asynchronous>) {
      return "Asynchronous";
    } else if constexpr (std::is_same_v<T,
                             Fortran::parser::BindAttr::Deferred>) {
      return "Deferred";
    } else if constexpr (std::is_same_v<T,
                             Fortran::parser::BindAttr::Non_Overridable>) {
      return "Non_Overridable";
    } else if constexpr (std::is_same_v<T, Fortran::parser::BindEntity::Kind>) {
      return "Kind";
    } else if constexpr (std::is_same_v<T,
                             Fortran::parser::CaseConstruct::Case>) {
      return "Case";
    } else if constexpr (std::is_same_v<T,
                             Fortran::parser::CaseValueRange::Range>) {
      return "Range";
    } else if constexpr (std::is_same_v<T,
                             Fortran::parser::CharSelector::LengthAndKind>) {
      return "LengthAndKind";
    } else if constexpr (std::is_same_v<T,
                             Fortran::parser::CommonStmt::Block>) {
      return "Block";
    } else if constexpr (std::is_same_v<T,
                             Fortran::parser::CompilerDirective::IVDEP>) {
      return "IVDEP";
    } else if constexpr (std::is_same_v<T,
                             Fortran::parser::CompilerDirective::IgnoreTKR>) {
      return "IgnoreTKR";
    } else if constexpr (std::is_same_v<T,
                             Fortran::parser::ConnectSpec::CharExpr>) {
      return "CharExpr";
    } else if constexpr (std::is_same_v<T,
                             Fortran::parser::ConnectSpec::CharExpr::Kind>) {
      return "Kind";
    } else if constexpr (std::is_same_v<T,
                             Fortran::parser::ConnectSpec::Newunit>) {
      return "Newunit";
    } else if constexpr (std::is_same_v<T,
                             Fortran::parser::ConnectSpec::Recl>) {
      return "Recl";
    } else if constexpr (std::is_same_v<T, Fortran::parser::ContainsStmt>) {
      return "ContainsStmt";
    } else if constexpr (std::is_same_v<T, Fortran::parser::Contiguous>) {
      return "Contiguous";
    } else if constexpr (std::is_same_v<T,
                             Fortran::parser::DeclarationTypeSpec::Class>) {
      return "Class";
    } else if constexpr (std::is_same_v<T,
                             Fortran::parser::DeclarationTypeSpec::ClassStar>) {
      return "ClassStar";
    } else if constexpr (std::is_same_v<T,
                             Fortran::parser::DeclarationTypeSpec::Record>) {
      return "Record";
    } else if constexpr (std::is_same_v<T,
                             Fortran::parser::DeclarationTypeSpec::Type>) {
      return "Type";
    } else if constexpr (std::is_same_v<T,
                             Fortran::parser::DeclarationTypeSpec::TypeStar>) {
      return "TypeStar";
    } else if constexpr (std::is_same_v<T, Fortran::parser::Default>) {
      return "Default";
    } else if constexpr (std::is_same_v<T,
                             Fortran::parser::DefinedOperator::
                                 IntrinsicOperator>) {
      return "IntrinsicOperator";
    } else if constexpr (std::is_same_v<T,
                             Fortran::parser::DimensionStmt::Declaration>) {
      return "Declaration";
    } else if constexpr (std::is_same_v<T, Fortran::parser::EndEnumStmt>) {
      return "EndEnumStmt";
    } else if constexpr (std::is_same_v<T, Fortran::parser::EnumDefStmt>) {
      return "EnumDefStmt";
    } else if constexpr (std::is_same_v<T,
                             Fortran::parser::EventWaitStmt::EventWaitSpec>) {
      return "EventWaitSpec";
    } else if constexpr (std::is_same_v<T, Fortran::parser::ExecutionPart>) {
      return "ExecutionPart";
    } else if constexpr (std::is_same_v<T, Fortran::parser::External>) {
      return "External";
    } else if constexpr (std::is_same_v<T,
                             Fortran::parser::FormTeamStmt::FormTeamSpec>) {
      return "FormTeamSpec";
    } else if constexpr (std::is_same_v<T,
                             Fortran::parser::GenericSpec::Assignment>) {
      return "Assignment";
    } else if constexpr (std::is_same_v<T,
                             Fortran::parser::GenericSpec::ReadFormatted>) {
      return "ReadFormatted";
    } else if constexpr (std::is_same_v<T,
                             Fortran::parser::GenericSpec::ReadUnformatted>) {
      return "ReadUnformatted";
    } else if constexpr (std::is_same_v<T,
                             Fortran::parser::GenericSpec::WriteFormatted>) {
      return "WriteFormatted";
    } else if constexpr (std::is_same_v<T,
                             Fortran::parser::GenericSpec::WriteUnformatted>) {
      return "WriteUnformatted";
    } else if constexpr (std::is_same_v<T,
                             Fortran::parser::IfConstruct::ElseBlock>) {
      return "ElseBlock";
    } else if constexpr (std::is_same_v<T,
                             Fortran::parser::IfConstruct::ElseIfBlock>) {
      return "ElseIfBlock";
    } else if constexpr (std::is_same_v<T,
                             Fortran::parser::ImageSelectorSpec::Stat>) {
      return "Stat";
    } else if constexpr (std::is_same_v<T,
                             Fortran::parser::ImageSelectorSpec::Team>) {
      return "Team";
    } else if constexpr (std::is_same_v<T,
                             Fortran::parser::ImageSelectorSpec::Team_Number>) {
      return "Team_Number";
    } else if constexpr (std::is_same_v<T,
                             Fortran::parser::ImplicitStmt::
                                 ImplicitNoneNameSpec>) {
      return "ImplicitNoneNameSpec";
    } else if constexpr (std::is_same_v<T,
                             Fortran::parser::InquireSpec::CharVar>) {
      return "CharVar";
    } else if constexpr (std::is_same_v<T,
                             Fortran::parser::InquireSpec::CharVar::Kind>) {
      return "Kind";
    } else if constexpr (std::is_same_v<T,
                             Fortran::parser::InquireSpec::IntVar>) {
      return "IntVar";
    } else if constexpr (std::is_same_v<T,
                             Fortran::parser::InquireSpec::IntVar::Kind>) {
      return "Kind";
    } else if constexpr (std::is_same_v<T,
                             Fortran::parser::InquireSpec::LogVar>) {
      return "LogVar";
    } else if constexpr (std::is_same_v<T,
                             Fortran::parser::InquireSpec::LogVar::Kind>) {
      return "Kind";
    } else if constexpr (std::is_same_v<T, Fortran::parser::IntentSpec>) {
      return "IntentSpec";
    } else if constexpr (std::is_same_v<T,
                             Fortran::parser::IntentSpec::Intent>) {
      return "Intent";
    } else if constexpr (std::is_same_v<T,
                             Fortran::parser::InterfaceBody::Function>) {
      return "Function";
    } else if constexpr (std::is_same_v<T,
                             Fortran::parser::InterfaceBody::Subroutine>) {
      return "Subroutine";
    } else if constexpr (std::is_same_v<T, Fortran::parser::Intrinsic>) {
      return "Intrinsic";
    } else if constexpr (std::is_same_v<T,
                             Fortran::parser::IntrinsicTypeSpec::Character>) {
      return "Character";
    } else if constexpr (std::is_same_v<T,
                             Fortran::parser::IntrinsicTypeSpec::Complex>) {
      return "Complex";
    } else if constexpr (
        std::is_same_v<T, Fortran::parser::IntrinsicTypeSpec::DoubleComplex>) {
      return "DoubleComplex";
    } else if constexpr (std::is_same_v<T,
                             Fortran::parser::IntrinsicTypeSpec::
                                 DoublePrecision>) {
      return "DoublePrecision";
    } else if constexpr (std::is_same_v<T,
                             Fortran::parser::IntrinsicTypeSpec::Logical>) {
      return "Logical";
    } else if constexpr (std::is_same_v<T,
                             Fortran::parser::IntrinsicTypeSpec::NCharacter>) {
      return "NCharacter";
    } else if constexpr (std::is_same_v<T,
                             Fortran::parser::IntrinsicTypeSpec::Real>) {
      return "Real";
    } else if constexpr (std::is_same_v<T,
                             Fortran::parser::IoControlSpec::Asynchronous>) {
      return "Asynchronous";
    } else if constexpr (std::is_same_v<T,
                             Fortran::parser::IoControlSpec::CharExpr>) {
      return "CharExpr";
    } else if constexpr (std::is_same_v<T,
                             Fortran::parser::IoControlSpec::CharExpr::Kind>) {
      return "Kind";
    } else if constexpr (std::is_same_v<T,
                             Fortran::parser::IoControlSpec::Pos>) {
      return "Pos";
    } else if constexpr (std::is_same_v<T,
                             Fortran::parser::IoControlSpec::Rec>) {
      return "Rec";
    } else if constexpr (std::is_same_v<T,
                             Fortran::parser::IoControlSpec::Size>) {
      return "Size";
    } else if constexpr (std::is_same_v<T, Fortran::parser::KindParam::Kanji>) {
      return "Kanji";
    } else if constexpr (std::is_same_v<T,
                             Fortran::parser::KindSelector::StarSize>) {
      return "StarSize";
    } else if constexpr (std::is_same_v<T,
                             Fortran::parser::LanguageBindingSpec>) {
      return "LanguageBindingSpec";
    } else if constexpr (std::is_same_v<T,
                             Fortran::parser::LocalitySpec::DefaultNone>) {
      return "DefaultNone";
    } else if constexpr (std::is_same_v<T,
                             Fortran::parser::LocalitySpec::Local>) {
      return "Local";
    } else if constexpr (std::is_same_v<T,
                             Fortran::parser::LocalitySpec::LocalInit>) {
      return "LocalInit";
    } else if constexpr (std::is_same_v<T,
                             Fortran::parser::LocalitySpec::Shared>) {
      return "Shared";
    } else if constexpr (std::is_same_v<T,
                             Fortran::parser::LockStmt::LockStat>) {
      return "LockStat";
    } else if constexpr (std::is_same_v<T,
                             Fortran::parser::LoopBounds<
                                 Fortran::parser::ScalarIntConstantExpr>>) {
      return "LoopBounds";
    } else if constexpr (std::is_same_v<T,
                             Fortran::parser::LoopBounds<
                                 Fortran::parser::ScalarIntExpr>>) {
      return "LoopBounds";
    } else if constexpr (std::is_same_v<T,
                             Fortran::parser::LoopControl::Concurrent>) {
      return "Concurrent";
    } else if constexpr (std::is_same_v<T, Fortran::parser::Map::EndMapStmt>) {
      return "EndMapStmt";
    } else if constexpr (std::is_same_v<T, Fortran::parser::Map::MapStmt>) {
      return "MapStmt";
    } else if constexpr (std::is_same_v<T,
                             Fortran::parser::NamelistStmt::Group>) {
      return "Group";
    } else if constexpr (std::is_same_v<T, Fortran::parser::NoPass>) {
      return "NoPass";
    } else if constexpr (std::is_same_v<T, Fortran::parser::NullInit>) {
      return "NullInit";
    } else if constexpr (std::is_same_v<T, Fortran::parser::Optional>) {
      return "Optional";
    } else if constexpr (std::is_same_v<T, Fortran::parser::Parameter>) {
      return "Parameter";
    } else if constexpr (std::is_same_v<T, Fortran::parser::Pointer>) {
      return "Pointer";
    } else if constexpr (std::is_same_v<T,
                             Fortran::parser::PointerAssignmentStmt::Bounds>) {
      return "Bounds";
    } else if constexpr (std::is_same_v<T,
                             Fortran::parser::PrefixSpec::Elemental>) {
      return "Elemental";
    } else if constexpr (std::is_same_v<T,
                             Fortran::parser::PrefixSpec::Impure>) {
      return "Impure";
    } else if constexpr (std::is_same_v<T,
                             Fortran::parser::PrefixSpec::Module>) {
      return "Module";
    } else if constexpr (std::is_same_v<T,
                             Fortran::parser::PrefixSpec::Non_Recursive>) {
      return "Non_Recursive";
    } else if constexpr (std::is_same_v<T, Fortran::parser::PrefixSpec::Pure>) {
      return "Pure";
    } else if constexpr (std::is_same_v<T,
                             Fortran::parser::PrefixSpec::Recursive>) {
      return "Recursive";
    } else if constexpr (std::is_same_v<T, Fortran::parser::PrivateStmt>) {
      return "PrivateStmt";
    } else if constexpr (std::is_same_v<T,
                             Fortran::parser::ProcedureStmt::Kind>) {
      return "Kind";
    } else if constexpr (std::is_same_v<T, Fortran::parser::Protected>) {
      return "Protected";
    } else if constexpr (std::is_same_v<T, Fortran::parser::Rename::Names>) {
      return "Names";
    } else if constexpr (std::is_same_v<T,
                             Fortran::parser::Rename::Operators>) {
      return "Operators";
    } else if constexpr (std::is_same_v<T, Fortran::parser::Save>) {
      return "Save";
    } else if constexpr (std::is_same_v<T,
                             Fortran::parser::SavedEntity::Kind>) {
      return "Kind";
    } else if constexpr (std::is_same_v<T,
                             Fortran::parser::SelectRankCaseStmt::Rank>) {
      return "Rank";
    } else if constexpr (std::is_same_v<T,
                             Fortran::parser::SelectRankConstruct::RankCase>) {
      return "RankCase";
    } else if constexpr (std::is_same_v<T,
                             Fortran::parser::SelectTypeConstruct::TypeCase>) {
      return "TypeCase";
    } else if constexpr (std::is_same_v<T, Fortran::parser::SequenceStmt>) {
      return "SequenceStmt";
    } else if constexpr (std::is_same_v<T, Fortran::parser::Sign>) {
      return "Sign";
    } else if constexpr (std::is_same_v<T, Fortran::parser::Star>) {
      return "Star";
    } else if constexpr (std::is_same_v<T, Fortran::parser::StopStmt::Kind>) {
      return "Kind";
    } else if constexpr (std::is_same_v<T,
                             Fortran::parser::StructureDef::EndStructureStmt>) {
      return "EndStructureStmt";
    } else if constexpr (std::is_same_v<T, Fortran::parser::Suffix>) {
      return "Suffix";
    } else if constexpr (std::is_same_v<T,
                             Fortran::parser::SyncImagesStmt::ImageSet>) {
      return "ImageSet";
    } else if constexpr (std::is_same_v<T, Fortran::parser::Target>) {
      return "Target";
    } else if constexpr (std::is_same_v<T,
                             Fortran::parser::TypeAttrSpec::BindC>) {
      return "BindC";
    } else if constexpr (std::is_same_v<T,
                             Fortran::parser::TypeAttrSpec::Extends>) {
      return "Extends";
    } else if constexpr (std::is_same_v<T,
                             Fortran::parser::TypeBoundProcedureStmt::
                                 WithInterface>) {
      return "WithInterface";
    } else if constexpr (std::is_same_v<T,
                             Fortran::parser::TypeBoundProcedureStmt::
                                 WithoutInterface>) {
      return "WithoutInterface";
    } else if constexpr (std::is_same_v<T,
                             Fortran::parser::TypeGuardStmt::Guard>) {
      return "Guard";
    } else if constexpr (std::is_same_v<T,
                             Fortran::parser::TypeParamDefStmt::KindOrLen>) {
      return "KindOrLen";
    } else if constexpr (std::is_same_v<T,
                             Fortran::parser::TypeParamValue::Deferred>) {
      return "Deferred";
    } else if constexpr (std::is_same_v<T,
                             Fortran::parser::Union::EndUnionStmt>) {
      return "EndUnionStmt";
    } else if constexpr (std::is_same_v<T, Fortran::parser::Union::UnionStmt>) {
      return "UnionStmt";
    } else if constexpr (std::is_same_v<T,
                             Fortran::parser::UseStmt::ModuleNature>) {
      return "ModuleNature";
    } else if constexpr (std::is_same_v<T, Fortran::parser::Value>) {
      return "Value";
    } else if constexpr (std::is_same_v<T, Fortran::parser::Volatile>) {
      return "Volatile";
    } else if constexpr (std::is_same_v<T,
                             Fortran::parser::WhereConstruct::Elsewhere>) {
      return "Elsewhere";
    } else if constexpr (
        std::is_same_v<T, Fortran::parser::WhereConstruct::MaskedElsewhere>) {
      return "MaskedElsewhere";
    } else if constexpr (std::is_same_v<T, bool>) {
      return "bool";
    } else if constexpr (std::is_same_v<T, const char *>) {
      return "char*";
    } else if constexpr (std::is_same_v<T, int>) {
      return "int";
    } else {
      // Uncomment the following static_assert to help figure out classes
      // that are not handled here.
      // static_assert(0);
      return "Unknown";
    }
  }

  void out_indent() {
    for (int i = 0; i < indent_; i++) {
      out << "| ";
    }
  }

=======

private:
  // Provide a name to a parse-tree node.
  // TODO: Provide a name for the 400+ classes in the parse-tree.
  template<typename T> const char *GetNodeName(const T &x) {
    if constexpr (std::is_same_v<T, Fortran::parser::AcImpliedDo>) {
      return "AcImpliedDo";
    } else if constexpr (std::is_same_v<T,
                             Fortran::parser::AcImpliedDoControl>) {
      return "AcImpliedDoControl";
    } else if constexpr (std::is_same_v<T, Fortran::parser::AcValue>) {
      return "AcValue";
    } else if constexpr (std::is_same_v<T, Fortran::parser::AccessStmt>) {
      return "AccessStmt";
    } else if constexpr (std::is_same_v<T, Fortran::parser::ActionStmt>) {
      return "ActionStmt";
    } else if constexpr (std::is_same_v<T, Fortran::parser::ActualArg>) {
      return "ActualArg";
    } else if constexpr (std::is_same_v<T, Fortran::parser::ActualArgSpec>) {
      return "ActualArgSpec";
    } else if constexpr (std::is_same_v<T, Fortran::parser::AllocOpt>) {
      return "AllocOpt";
    } else if constexpr (std::is_same_v<T, Fortran::parser::AllocatableStmt>) {
      return "AllocatableStmt";
    } else if constexpr (std::is_same_v<T,
                             Fortran::parser::AllocateCoarraySpec>) {
      return "AllocateCoarraySpec";
    } else if constexpr (std::is_same_v<T, Fortran::parser::AllocateObject>) {
      return "AllocateObject";
    } else if constexpr (std::is_same_v<T,
                             Fortran::parser::AllocateShapeSpec>) {
      return "AllocateShapeSpec";
    } else if constexpr (std::is_same_v<T, Fortran::parser::AllocateStmt>) {
      return "AllocateStmt";
    } else if constexpr (std::is_same_v<T, Fortran::parser::Allocation>) {
      return "Allocation";
    } else if constexpr (std::is_same_v<T, Fortran::parser::AltReturnSpec>) {
      return "AltReturnSpec";
    } else if constexpr (std::is_same_v<T, Fortran::parser::ArithmeticIfStmt>) {
      return "ArithmeticIfStmt";
    } else if constexpr (std::is_same_v<T, Fortran::parser::ArrayConstructor>) {
      return "ArrayConstructor";
    } else if constexpr (std::is_same_v<T, Fortran::parser::ArrayElement>) {
      return "ArrayElement";
    } else if constexpr (std::is_same_v<T, Fortran::parser::ArraySpec>) {
      return "ArraySpec";
    } else if constexpr (std::is_same_v<T, Fortran::parser::AssignStmt>) {
      return "AssignStmt";
    } else if constexpr (std::is_same_v<T, Fortran::parser::AssignedGotoStmt>) {
      return "AssignedGotoStmt";
    } else if constexpr (std::is_same_v<T, Fortran::parser::AssignmentStmt>) {
      return "AssignmentStmt";
    } else if constexpr (std::is_same_v<T,
                             Fortran::parser::AssociateConstruct>) {
      return "AssociateConstruct";
    } else if constexpr (std::is_same_v<T, Fortran::parser::AssociateStmt>) {
      return "AssociateStmt";
    } else if constexpr (std::is_same_v<T, Fortran::parser::Association>) {
      return "Association";
    } else if constexpr (std::is_same_v<T,
                             Fortran::parser::AssumedImpliedSpec>) {
      return "AssumedImpliedSpec";
    } else if constexpr (std::is_same_v<T, Fortran::parser::AssumedShapeSpec>) {
      return "AssumedShapeSpec";
    } else if constexpr (std::is_same_v<T, Fortran::parser::AssumedSizeSpec>) {
      return "AssumedSizeSpec";
    } else if constexpr (std::is_same_v<T, Fortran::parser::AsynchronousStmt>) {
      return "AsynchronousStmt";
    } else if constexpr (std::is_same_v<T, Fortran::parser::AttrSpec>) {
      return "AttrSpec";
    } else if constexpr (std::is_same_v<T,
                             Fortran::parser::BOZLiteralConstant>) {
      return "BOZLiteralConstant";
    } else if constexpr (std::is_same_v<T, Fortran::parser::BackspaceStmt>) {
      return "BackspaceStmt";
    } else if constexpr (std::is_same_v<T, Fortran::parser::BasedPointerStmt>) {
      return "BasedPointerStmt";
    } else if constexpr (std::is_same_v<T, Fortran::parser::BindAttr>) {
      return "BindAttr";
    } else if constexpr (std::is_same_v<T, Fortran::parser::BindEntity>) {
      return "BindEntity";
    } else if constexpr (std::is_same_v<T, Fortran::parser::BindStmt>) {
      return "BindStmt";
    } else if constexpr (std::is_same_v<T, Fortran::parser::Block>) {
      return "Block";
    } else if constexpr (std::is_same_v<T, Fortran::parser::BlockConstruct>) {
      return "BlockConstruct";
    } else if constexpr (std::is_same_v<T, Fortran::parser::BlockData>) {
      return "BlockData";
    } else if constexpr (std::is_same_v<T, Fortran::parser::BlockDataStmt>) {
      return "BlockDataStmt";
    } else if constexpr (std::is_same_v<T,
                             Fortran::parser::BlockSpecificationPart>) {
      return "BlockSpecificationPart";
    } else if constexpr (std::is_same_v<T, Fortran::parser::BlockStmt>) {
      return "BlockStmt";
    } else if constexpr (std::is_same_v<T, Fortran::parser::BoundsRemapping>) {
      return "BoundsRemapping";
    } else if constexpr (std::is_same_v<T, Fortran::parser::BoundsSpec>) {
      return "BoundsSpec";
    } else if constexpr (std::is_same_v<T, Fortran::parser::Call>) {
      return "Call";
    } else if constexpr (std::is_same_v<T, Fortran::parser::CallStmt>) {
      return "CallStmt";
    } else if constexpr (std::is_same_v<T, Fortran::parser::CaseConstruct>) {
      return "CaseConstruct";
    } else if constexpr (std::is_same_v<T, Fortran::parser::CaseSelector>) {
      return "CaseSelector";
    } else if constexpr (std::is_same_v<T, Fortran::parser::CaseStmt>) {
      return "CaseStmt";
    } else if constexpr (std::is_same_v<T, Fortran::parser::CaseValueRange>) {
      return "CaseValueRange";
    } else if constexpr (std::is_same_v<T,
                             Fortran::parser::ChangeTeamConstruct>) {
      return "ChangeTeamConstruct";
    } else if constexpr (std::is_same_v<T, Fortran::parser::ChangeTeamStmt>) {
      return "ChangeTeamStmt";
    } else if constexpr (std::is_same_v<T, Fortran::parser::CharLength>) {
      return "CharLength";
    } else if constexpr (std::is_same_v<T,
                             Fortran::parser::CharLiteralConstant>) {
      return "CharLiteralConstant";
    } else if constexpr (std::is_same_v<T,
                             Fortran::parser::CharLiteralConstantSubstring>) {
      return "CharLiteralConstantSubstring";
    } else if constexpr (std::is_same_v<T,
                             Fortran::parser::CharLiteralConstantSubstring>) {
      return "CharLiteralConstantSubstring;";
    } else if constexpr (std::is_same_v<T, Fortran::parser::CharSelector>) {
      return "CharSelector";
    } else if constexpr (std::is_same_v<T, Fortran::parser::CharVariable>) {
      return "CharVariable";
    } else if constexpr (std::is_same_v<T, Fortran::parser::CloseStmt>) {
      return "CloseStmt";
    } else if constexpr (std::is_same_v<T,
                             Fortran::parser::CoarrayAssociation>) {
      return "CoarrayAssociation";
    } else if constexpr (std::is_same_v<T, Fortran::parser::CoarraySpec>) {
      return "CoarraySpec";
    } else if constexpr (std::is_same_v<T, Fortran::parser::CodimensionDecl>) {
      return "CodimensionDecl";
    } else if constexpr (std::is_same_v<T, Fortran::parser::CodimensionStmt>) {
      return "CodimensionStmt";
    } else if constexpr (std::is_same_v<T,
                             Fortran::parser::CoindexedNamedObject>) {
      return "CoindexedNamedObject";
    } else if constexpr (std::is_same_v<T,
                             Fortran::parser::CommonBlockObject>) {
      return "CommonBlockObject";
    } else if constexpr (std::is_same_v<T, Fortran::parser::CommonStmt>) {
      return "CommonStmt";
    } else if constexpr (std::is_same_v<T,
                             Fortran::parser::CompilerDirective>) {
      return "CompilerDirective";
    } else if constexpr (std::is_same_v<T,
                             Fortran::parser::ComplexLiteralConstant>) {
      return "ComplexLiteralConstant";
    } else if constexpr (std::is_same_v<T, Fortran::parser::ComplexPart>) {
      return "ComplexPart";
    } else if constexpr (std::is_same_v<T,
                             Fortran::parser::ComponentArraySpec>) {
      return "ComponentArraySpec";
    } else if constexpr (std::is_same_v<T,
                             Fortran::parser::ComponentAttrSpec>) {
      return "ComponentAttrSpec";
    } else if constexpr (std::is_same_v<T,
                             Fortran::parser::ComponentDataSource>) {
      return "ComponentDataSource";
    } else if constexpr (std::is_same_v<T, Fortran::parser::ComponentDecl>) {
      return "ComponentDecl";
    } else if constexpr (std::is_same_v<T, Fortran::parser::ComponentDefStmt>) {
      return "ComponentDefStmt";
    } else if constexpr (std::is_same_v<T, Fortran::parser::ComponentSpec>) {
      return "ComponentSpec";
    } else if constexpr (std::is_same_v<T, Fortran::parser::ComputedGotoStmt>) {
      return "ComputedGotoStmt";
    } else if constexpr (std::is_same_v<T,
                             Fortran::parser::ConcurrentControl>) {
      return "ConcurrentControl";
    } else if constexpr (std::is_same_v<T, Fortran::parser::ConcurrentHeader>) {
      return "ConcurrentHeader";
    } else if constexpr (std::is_same_v<T, Fortran::parser::ConnectSpec>) {
      return "ConnectSpec";
    } else if constexpr (std::is_same_v<T, Fortran::parser::ConstantValue>) {
      return "ConstantValue";
    } else if constexpr (std::is_same_v<T, Fortran::parser::ContiguousStmt>) {
      return "ContiguousStmt";
    } else if constexpr (std::is_same_v<T,
                             Fortran::parser::CriticalConstruct>) {
      return "CriticalConstruct";
    } else if constexpr (std::is_same_v<T, Fortran::parser::CriticalStmt>) {
      return "CriticalStmt";
    } else if constexpr (std::is_same_v<T, Fortran::parser::CycleStmt>) {
      return "CycleStmt";
    } else if constexpr (std::is_same_v<T,
                             Fortran::parser::DataComponentDefStmt>) {
      return "DataComponentDefStmt";
    } else if constexpr (std::is_same_v<T, Fortran::parser::DataIDoObject>) {
      return "DataIDoObject";
    } else if constexpr (std::is_same_v<T, Fortran::parser::DataImpliedDo>) {
      return "DataImpliedDo";
    } else if constexpr (std::is_same_v<T, Fortran::parser::DataReference>) {
      return "DataReference";
    } else if constexpr (std::is_same_v<T, Fortran::parser::DataStmt>) {
      return "DataStmt";
    } else if constexpr (std::is_same_v<T, Fortran::parser::DataStmtConstant>) {
      return "DataStmtConstant";
    } else if constexpr (std::is_same_v<T, Fortran::parser::DataStmtObject>) {
      return "DataStmtObject";
    } else if constexpr (std::is_same_v<T, Fortran::parser::DataStmtRepeat>) {
      return "DataStmtRepeat";
    } else if constexpr (std::is_same_v<T, Fortran::parser::DataStmtSet>) {
      return "DataStmtSet";
    } else if constexpr (std::is_same_v<T, Fortran::parser::DataStmtValue>) {
      return "DataStmtValue";
    } else if constexpr (std::is_same_v<T, Fortran::parser::DeallocateStmt>) {
      return "DeallocateStmt";
    } else if constexpr (std::is_same_v<T,
                             Fortran::parser::DeclarationConstruct>) {
      return "DeclarationConstruct";
    } else if constexpr (std::is_same_v<T,
                             Fortran::parser::DeclarationTypeSpec>) {
      return "DeclarationTypeSpec";
    } else if constexpr (std::is_same_v<T,
                             Fortran::parser::DeferredCoshapeSpecList>) {
      return "DeferredCoshapeSpecList";
    } else if constexpr (std::is_same_v<T,
                             Fortran::parser::DeferredShapeSpecList>) {
      return "DeferredShapeSpecList";
    } else if constexpr (std::is_same_v<T, Fortran::parser::DefinedOpName>) {
      return "DefinedOpName";
    } else if constexpr (std::is_same_v<T, Fortran::parser::DefinedOperator>) {
      return "DefinedOperator";
    } else if constexpr (std::is_same_v<T, Fortran::parser::DerivedTypeDef>) {
      return "DerivedTypeDef";
    } else if constexpr (std::is_same_v<T, Fortran::parser::DerivedTypeSpec>) {
      return "DerivedTypeSpec";
    } else if constexpr (std::is_same_v<T, Fortran::parser::DerivedTypeStmt>) {
      return "DerivedTypeStmt";
    } else if constexpr (std::is_same_v<T, Fortran::parser::Designator>) {
      return "Designator";
    } else if constexpr (std::is_same_v<T, Fortran::parser::DimensionStmt>) {
      return "DimensionStmt";
    } else if constexpr (std::is_same_v<T, Fortran::parser::DoConstruct>) {
      return "DoConstruct";
    } else if constexpr (std::is_same_v<T, Fortran::parser::DummyArg>) {
      return "DummyArg";
    } else if constexpr (std::is_same_v<T, Fortran::parser::ElseIfStmt>) {
      return "ElseIfStmt";
    } else if constexpr (std::is_same_v<T, Fortran::parser::ElseStmt>) {
      return "ElseStmt";
    } else if constexpr (std::is_same_v<T, Fortran::parser::ElsewhereStmt>) {
      return "ElsewhereStmt";
    } else if constexpr (std::is_same_v<T, Fortran::parser::EndAssociateStmt>) {
      return "EndAssociateStmt";
    } else if constexpr (std::is_same_v<T, Fortran::parser::EndBlockDataStmt>) {
      return "EndBlockDataStmt";
    } else if constexpr (std::is_same_v<T, Fortran::parser::EndBlockStmt>) {
      return "EndBlockStmt";
    } else if constexpr (std::is_same_v<T,
                             Fortran::parser::EndChangeTeamStmt>) {
      return "EndChangeTeamStmt";
    } else if constexpr (std::is_same_v<T, Fortran::parser::EndCriticalStmt>) {
      return "EndCriticalStmt";
    } else if constexpr (std::is_same_v<T, Fortran::parser::EndDoStmt>) {
      return "EndDoStmt";
    } else if constexpr (std::is_same_v<T, Fortran::parser::EndForallStmt>) {
      return "EndForallStmt";
    } else if constexpr (std::is_same_v<T, Fortran::parser::EndFunctionStmt>) {
      return "EndFunctionStmt";
    } else if constexpr (std::is_same_v<T, Fortran::parser::EndIfStmt>) {
      return "EndIfStmt";
    } else if constexpr (std::is_same_v<T, Fortran::parser::EndInterfaceStmt>) {
      return "EndInterfaceStmt";
    } else if constexpr (std::is_same_v<T, Fortran::parser::EndLabel>) {
      return "EndLabel";
    } else if constexpr (std::is_same_v<T, Fortran::parser::EndModuleStmt>) {
      return "EndModuleStmt";
    } else if constexpr (std::is_same_v<T,
                             Fortran::parser::EndMpSubprogramStmt>) {
      return "EndMpSubprogramStmt";
    } else if constexpr (std::is_same_v<T, Fortran::parser::EndProgramStmt>) {
      return "EndProgramStmt";
    } else if constexpr (std::is_same_v<T, Fortran::parser::EndSelectStmt>) {
      return "EndSelectStmt";
    } else if constexpr (std::is_same_v<T, Fortran::parser::EndSubmoduleStmt>) {
      return "EndSubmoduleStmt";
    } else if constexpr (std::is_same_v<T,
                             Fortran::parser::EndSubroutineStmt>) {
      return "EndSubroutineStmt";
    } else if constexpr (std::is_same_v<T, Fortran::parser::EndTypeStmt>) {
      return "EndTypeStmt";
    } else if constexpr (std::is_same_v<T, Fortran::parser::EndWhereStmt>) {
      return "EndWhereStmt";
    } else if constexpr (std::is_same_v<T, Fortran::parser::EndfileStmt>) {
      return "EndfileStmt";
    } else if constexpr (std::is_same_v<T, Fortran::parser::EntityDecl>) {
      return "EntityDecl";
    } else if constexpr (std::is_same_v<T, Fortran::parser::EntryStmt>) {
      return "EntryStmt";
    } else if constexpr (std::is_same_v<T, Fortran::parser::EnumDef>) {
      return "EnumDef";
    } else if constexpr (std::is_same_v<T, Fortran::parser::Enumerator>) {
      return "Enumerator";
    } else if constexpr (std::is_same_v<T,
                             Fortran::parser::EnumeratorDefStmt>) {
      return "EnumeratorDefStmt";
    } else if constexpr (std::is_same_v<T, Fortran::parser::EorLabel>) {
      return "EorLabel";
    } else if constexpr (std::is_same_v<T,
                             Fortran::parser::EquivalenceObject>) {
      return "EquivalenceObject";
    } else if constexpr (std::is_same_v<T, Fortran::parser::EquivalenceStmt>) {
      return "EquivalenceStmt";
    } else if constexpr (std::is_same_v<T, Fortran::parser::ErrLabel>) {
      return "ErrLabel";
    } else if constexpr (std::is_same_v<T, Fortran::parser::EventPostStmt>) {
      return "EventPostStmt";
    } else if constexpr (std::is_same_v<T, Fortran::parser::EventWaitStmt>) {
      return "EventWaitStmt";
    } else if constexpr (std::is_same_v<T,
                             Fortran::parser::ExecutableConstruct>) {
      return "ExecutableConstruct";
    } else if constexpr (std::is_same_v<T,
                             Fortran::parser::ExecutionPartConstruct>) {
      return "ExecutionPartConstruct";
    } else if constexpr (std::is_same_v<T, Fortran::parser::ExitStmt>) {
      return "ExitStmt";
    } else if constexpr (std::is_same_v<T,
                             Fortran::parser::ExplicitCoshapeSpec>) {
      return "ExplicitCoshapeSpec";
    } else if constexpr (std::is_same_v<T,
                             Fortran::parser::ExplicitShapeSpec>) {
      return "ExplicitShapeSpec";
    } else if constexpr (std::is_same_v<T, Fortran::parser::Expr>) {
      return "Expr";
    } else if constexpr (std::is_same_v<T, Fortran::parser::ExternalStmt>) {
      return "ExternalStmt";
    } else if constexpr (std::is_same_v<T, Fortran::parser::FileUnitNumber>) {
      return "FileUnitNumber";
    } else if constexpr (std::is_same_v<T,
                             Fortran::parser::FinalProcedureStmt>) {
      return "FinalProcedureStmt";
    } else if constexpr (std::is_same_v<T, Fortran::parser::FlushStmt>) {
      return "FlushStmt";
    } else if constexpr (std::is_same_v<T,
                             Fortran::parser::ForallAssignmentStmt>) {
      return "ForallAssignmentStmt";
    } else if constexpr (std::is_same_v<T,
                             Fortran::parser::ForallBodyConstruct>) {
      return "ForallBodyConstruct";
    } else if constexpr (std::is_same_v<T, Fortran::parser::ForallConstruct>) {
      return "ForallConstruct";
    } else if constexpr (std::is_same_v<T,
                             Fortran::parser::ForallConstructStmt>) {
      return "ForallConstructStmt";
    } else if constexpr (std::is_same_v<T, Fortran::parser::ForallStmt>) {
      return "ForallStmt";
    } else if constexpr (std::is_same_v<T, Fortran::parser::FormTeamStmt>) {
      return "FormTeamStmt";
    } else if constexpr (std::is_same_v<T, Fortran::parser::Format>) {
      return "Format";
    } else if constexpr (std::is_same_v<T, Fortran::parser::FormatStmt>) {
      return "FormatStmt";
    } else if constexpr (std::is_same_v<T,
                             Fortran::parser::FunctionReference>) {
      return "FunctionReference";
    } else if constexpr (std::is_same_v<T, Fortran::parser::FunctionStmt>) {
      return "FunctionStmt";
    } else if constexpr (std::is_same_v<T,
                             Fortran::parser::FunctionSubprogram>) {
      return "FunctionSubprogram";
    } else if constexpr (std::is_same_v<T, Fortran::parser::GenericSpec>) {
      return "GenericSpec";
    } else if constexpr (std::is_same_v<T, Fortran::parser::GenericStmt>) {
      return "GenericStmt";
    } else if constexpr (std::is_same_v<T, Fortran::parser::GotoStmt>) {
      return "GotoStmt";
    } else if constexpr (std::is_same_v<T, Fortran::parser::IdExpr>) {
      return "IdExpr";
    } else if constexpr (std::is_same_v<T, Fortran::parser::IdVariable>) {
      return "IdVariable";
    } else if constexpr (std::is_same_v<T, Fortran::parser::IfConstruct>) {
      return "IfConstruct";
    } else if constexpr (std::is_same_v<T, Fortran::parser::IfStmt>) {
      return "IfStmt";
    } else if constexpr (std::is_same_v<T, Fortran::parser::IfThenStmt>) {
      return "IfThenStmt";
    } else if constexpr (std::is_same_v<T, Fortran::parser::ImageSelector>) {
      return "ImageSelector";
    } else if constexpr (std::is_same_v<T,
                             Fortran::parser::ImageSelectorSpec>) {
      return "ImageSelectorSpec";
    } else if constexpr (std::is_same_v<T, Fortran::parser::ImplicitPart>) {
      return "ImplicitPart";
    } else if constexpr (std::is_same_v<T, Fortran::parser::ImplicitPartStmt>) {
      return "ImplicitPartStmt";
    } else if constexpr (std::is_same_v<T, Fortran::parser::ImplicitSpec>) {
      return "ImplicitSpec";
    } else if constexpr (std::is_same_v<T, Fortran::parser::ImplicitStmt>) {
      return "ImplicitStmt";
    } else if constexpr (std::is_same_v<T, Fortran::parser::ImpliedShapeSpec>) {
      return "ImpliedShapeSpec";
    } else if constexpr (std::is_same_v<T, Fortran::parser::ImportStmt>) {
      return "ImportStmt";
    } else if constexpr (std::is_same_v<T, Fortran::parser::Initialization>) {
      return "Initialization";
    } else if constexpr (std::is_same_v<T, Fortran::parser::InputImpliedDo>) {
      return "InputImpliedDo";
    } else if constexpr (std::is_same_v<T, Fortran::parser::InputItem>) {
      return "InputItem";
    } else if constexpr (std::is_same_v<T, Fortran::parser::InquireSpec>) {
      return "InquireSpec";
    } else if constexpr (std::is_same_v<T, Fortran::parser::InquireStmt>) {
      return "InquireStmt";
    } else if constexpr (std::is_same_v<T,
                             Fortran::parser::IntLiteralConstant>) {
      return "IntLiteralConstant";
    } else if constexpr (std::is_same_v<T, Fortran::parser::IntegerTypeSpec>) {
      return "IntegerTypeSpec";
    } else if constexpr (std::is_same_v<T, Fortran::parser::IntentStmt>) {
      return "IntentStmt";
    } else if constexpr (std::is_same_v<T, Fortran::parser::InterfaceBlock>) {
      return "InterfaceBlock";
    } else if constexpr (std::is_same_v<T, Fortran::parser::InterfaceBody>) {
      return "InterfaceBody";
    } else if constexpr (std::is_same_v<T,
                             Fortran::parser::InterfaceSpecification>) {
      return "InterfaceSpecification";
    } else if constexpr (std::is_same_v<T, Fortran::parser::InterfaceStmt>) {
      return "InterfaceStmt";
    } else if constexpr (std::is_same_v<T,
                             Fortran::parser::InternalSubprogram>) {
      return "InternalSubprogram";
    } else if constexpr (std::is_same_v<T,
                             Fortran::parser::InternalSubprogramPart>) {
      return "InternalSubprogramPart";
    } else if constexpr (std::is_same_v<T, Fortran::parser::IntrinsicStmt>) {
      return "IntrinsicStmt";
    } else if constexpr (std::is_same_v<T,
                             Fortran::parser::IntrinsicTypeSpec>) {
      return "IntrinsicTypeSpec";
    } else if constexpr (std::is_same_v<T, Fortran::parser::IoControlSpec>) {
      return "IoControlSpec";
    } else if constexpr (std::is_same_v<T, Fortran::parser::IoUnit>) {
      return "IoUnit";
    } else if constexpr (std::is_same_v<T, Fortran::parser::Keyword>) {
      return "Keyword";
    } else if constexpr (std::is_same_v<T, Fortran::parser::KindParam>) {
      return "KindParam";
    } else if constexpr (std::is_same_v<T, Fortran::parser::KindSelector>) {
      return "KindSelector";
    } else if constexpr (std::is_same_v<T, Fortran::parser::LabelDoStmt>) {
      return "LabelDoStmt";
    } else if constexpr (std::is_same_v<T, Fortran::parser::LengthSelector>) {
      return "LengthSelector";
    } else if constexpr (std::is_same_v<T, Fortran::parser::LetterSpec>) {
      return "LetterSpec";
    } else if constexpr (std::is_same_v<T, Fortran::parser::LiteralConstant>) {
      return "LiteralConstant";
    } else if constexpr (std::is_same_v<T, Fortran::parser::LocalitySpec>) {
      return "LocalitySpec";
    } else if constexpr (std::is_same_v<T, Fortran::parser::LockStmt>) {
      return "LockStmt";
    } else if constexpr (std::is_same_v<T,
                             Fortran::parser::LogicalLiteralConstant>) {
      return "LogicalLiteralConstant";
    } else if constexpr (std::is_same_v<T, Fortran::parser::LoopControl>) {
      return "LoopControl";
    } else if constexpr (std::is_same_v<T, Fortran::parser::MainProgram>) {
      return "MainProgram";
    } else if constexpr (std::is_same_v<T, Fortran::parser::Map>) {
      return "Map";
    } else if constexpr (std::is_same_v<T,
                             Fortran::parser::MaskedElsewhereStmt>) {
      return "MaskedElsewhereStmt";
    } else if constexpr (std::is_same_v<T, Fortran::parser::Module>) {
      return "Module";
    } else if constexpr (std::is_same_v<T, Fortran::parser::ModuleStmt>) {
      return "ModuleStmt";
    } else if constexpr (std::is_same_v<T, Fortran::parser::ModuleSubprogram>) {
      return "ModuleSubprogram";
    } else if constexpr (std::is_same_v<T,
                             Fortran::parser::ModuleSubprogramPart>) {
      return "ModuleSubprogramPart";
    } else if constexpr (std::is_same_v<T, Fortran::parser::MpSubprogramStmt>) {
      return "MpSubprogramStmt";
    } else if constexpr (std::is_same_v<T, Fortran::parser::MsgVariable>) {
      return "MsgVariable";
    } else if constexpr (std::is_same_v<T, Fortran::parser::NamedConstant>) {
      return "NamedConstant";
    } else if constexpr (std::is_same_v<T, Fortran::parser::NamedConstantDef>) {
      return "NamedConstantDef";
    } else if constexpr (std::is_same_v<T, Fortran::parser::NamelistStmt>) {
      return "NamelistStmt";
    } else if constexpr (std::is_same_v<T, Fortran::parser::NonLabelDoStmt>) {
      return "NonLabelDoStmt";
    } else if constexpr (std::is_same_v<T, Fortran::parser::NullifyStmt>) {
      return "NullifyStmt";
    } else if constexpr (std::is_same_v<T, Fortran::parser::ObjectDecl>) {
      return "ObjectDecl";
    } else if constexpr (std::is_same_v<T, Fortran::parser::OldParameterStmt>) {
      return "OldParameterStmt";
    } else if constexpr (std::is_same_v<T, Fortran::parser::OldParameterStmt>) {
      return "OldParameterStmt;";
    } else if constexpr (std::is_same_v<T, Fortran::parser::Only>) {
      return "Only";
    } else if constexpr (std::is_same_v<T, Fortran::parser::OpenStmt>) {
      return "OpenStmt";
    } else if constexpr (std::is_same_v<T, Fortran::parser::OptionalStmt>) {
      return "OptionalStmt";
    } else if constexpr (std::is_same_v<T,
                             Fortran::parser::OtherSpecificationStmt>) {
      return "OtherSpecificationStmt";
    } else if constexpr (std::is_same_v<T, Fortran::parser::OutputImpliedDo>) {
      return "OutputImpliedDo";
    } else if constexpr (std::is_same_v<T, Fortran::parser::OutputItem>) {
      return "OutputItem";
    } else if constexpr (std::is_same_v<T, Fortran::parser::ParameterStmt>) {
      return "ParameterStmt";
    } else if constexpr (std::is_same_v<T, Fortran::parser::ParentIdentifier>) {
      return "ParentIdentifier";
    } else if constexpr (std::is_same_v<T, Fortran::parser::Pass>) {
      return "Pass";
    } else if constexpr (std::is_same_v<T, Fortran::parser::PauseStmt>) {
      return "PauseStmt";
    } else if constexpr (std::is_same_v<T,
                             Fortran::parser::PointerAssignmentStmt>) {
      return "PointerAssignmentStmt";
    } else if constexpr (std::is_same_v<T, Fortran::parser::PointerDecl>) {
      return "PointerDecl";
    } else if constexpr (std::is_same_v<T, Fortran::parser::PointerObject>) {
      return "PointerObject";
    } else if constexpr (std::is_same_v<T, Fortran::parser::PointerStmt>) {
      return "PointerStmt";
    } else if constexpr (std::is_same_v<T,
                             Fortran::parser::PositionOrFlushSpec>) {
      return "PositionOrFlushSpec";
    } else if constexpr (std::is_same_v<T, Fortran::parser::PrefixSpec>) {
      return "PrefixSpec";
    } else if constexpr (std::is_same_v<T, Fortran::parser::PrintStmt>) {
      return "PrintStmt";
    } else if constexpr (std::is_same_v<T,
                             Fortran::parser::PrivateOrSequence>) {
      return "PrivateOrSequence";
    } else if constexpr (std::is_same_v<T, Fortran::parser::ProcAttrSpec>) {
      return "ProcAttrSpec";
    } else if constexpr (std::is_same_v<T,
                             Fortran::parser::ProcComponentAttrSpec>) {
      return "ProcComponentAttrSpec";
    } else if constexpr (std::is_same_v<T,
                             Fortran::parser::ProcComponentDefStmt>) {
      return "ProcComponentDefStmt";
    } else if constexpr (std::is_same_v<T, Fortran::parser::ProcComponentRef>) {
      return "ProcComponentRef";
    } else if constexpr (std::is_same_v<T, Fortran::parser::ProcDecl>) {
      return "ProcDecl";
    } else if constexpr (std::is_same_v<T, Fortran::parser::ProcInterface>) {
      return "ProcInterface";
    } else if constexpr (std::is_same_v<T, Fortran::parser::ProcPointerInit>) {
      return "ProcPointerInit";
    } else if constexpr (std::is_same_v<T,
                             Fortran::parser::ProcedureDeclarationStmt>) {
      return "ProcedureDeclarationStmt";
    } else if constexpr (std::is_same_v<T,
                             Fortran::parser::ProcedureDesignator>) {
      return "ProcedureDesignator";
    } else if constexpr (std::is_same_v<T, Fortran::parser::ProcedureStmt>) {
      return "ProcedureStmt";
    } else if constexpr (std::is_same_v<T, Fortran::parser::Program>) {
      return "Program";
    } else if constexpr (std::is_same_v<T, Fortran::parser::ProgramStmt>) {
      return "ProgramStmt";
    } else if constexpr (std::is_same_v<T, Fortran::parser::ProgramUnit>) {
      return "ProgramUnit";
    } else if constexpr (std::is_same_v<T, Fortran::parser::ProtectedStmt>) {
      return "ProtectedStmt";
    } else if constexpr (std::is_same_v<T, Fortran::parser::ReadStmt>) {
      return "ReadStmt";
    } else if constexpr (std::is_same_v<T, Fortran::parser::Rename>) {
      return "Rename";
    } else if constexpr (std::is_same_v<T, Fortran::parser::ReturnStmt>) {
      return "ReturnStmt";
    } else if constexpr (std::is_same_v<T, Fortran::parser::RewindStmt>) {
      return "RewindStmt";
    } else if constexpr (std::is_same_v<T, Fortran::parser::SaveStmt>) {
      return "SaveStmt";
    } else if constexpr (std::is_same_v<T, Fortran::parser::SavedEntity>) {
      return "SavedEntity";
    } else if constexpr (std::is_same_v<T, Fortran::parser::SectionSubscript>) {
      return "SectionSubscript";
    } else if constexpr (std::is_same_v<T, Fortran::parser::SelectCaseStmt>) {
      return "SelectCaseStmt";
    } else if constexpr (std::is_same_v<T,
                             Fortran::parser::SelectRankCaseStmt>) {
      return "SelectRankCaseStmt";
    } else if constexpr (std::is_same_v<T,
                             Fortran::parser::SelectRankConstruct>) {
      return "SelectRankConstruct";
    } else if constexpr (std::is_same_v<T, Fortran::parser::SelectRankStmt>) {
      return "SelectRankStmt";
    } else if constexpr (std::is_same_v<T,
                             Fortran::parser::SelectTypeConstruct>) {
      return "SelectTypeConstruct";
    } else if constexpr (std::is_same_v<T, Fortran::parser::SelectTypeStmt>) {
      return "SelectTypeStmt";
    } else if constexpr (std::is_same_v<T, Fortran::parser::Selector>) {
      return "Selector";
    } else if constexpr (std::is_same_v<T,
                             Fortran::parser::SeparateModuleSubprogram>) {
      return "SeparateModuleSubprogram";
    } else if constexpr (std::is_same_v<T,
                             Fortran::parser::SignedComplexLiteralConstant>) {
      return "SignedComplexLiteralConstant";
    } else if constexpr (std::is_same_v<T,
                             Fortran::parser::SignedIntLiteralConstant>) {
      return "SignedIntLiteralConstant";
    } else if constexpr (std::is_same_v<T,
                             Fortran::parser::SignedRealLiteralConstant>) {
      return "SignedRealLiteralConstant";
    } else if constexpr (std::is_same_v<T,
                             Fortran::parser::SpecificationConstruct>) {
      return "SpecificationConstruct";
    } else if constexpr (std::is_same_v<T,
                             Fortran::parser::SpecificationExpr>) {
      return "SpecificationExpr";
    } else if constexpr (std::is_same_v<T,
                             Fortran::parser::SpecificationPart>) {
      return "SpecificationPart";
    } else if constexpr (std::is_same_v<T, Fortran::parser::StatOrErrmsg>) {
      return "StatOrErrmsg";
    } else if constexpr (std::is_same_v<T, Fortran::parser::StatVariable>) {
      return "StatVariable";
    } else if constexpr (std::is_same_v<T, Fortran::parser::StatusExpr>) {
      return "StatusExpr";
    } else if constexpr (std::is_same_v<T, Fortran::parser::StmtFunctionStmt>) {
      return "StmtFunctionStmt";
    } else if constexpr (std::is_same_v<T, Fortran::parser::StopCode>) {
      return "StopCode";
    } else if constexpr (std::is_same_v<T, Fortran::parser::StopStmt>) {
      return "StopStmt";
    } else if constexpr (std::is_same_v<T,
                             Fortran::parser::StructureComponent>) {
      return "StructureComponent";
    } else if constexpr (std::is_same_v<T,
                             Fortran::parser::StructureConstructor>) {
      return "StructureConstructor";
    } else if constexpr (std::is_same_v<T, Fortran::parser::StructureDef>) {
      return "StructureDef";
    } else if constexpr (std::is_same_v<T, Fortran::parser::StructureField>) {
      return "StructureField";
    } else if constexpr (std::is_same_v<T, Fortran::parser::StructureStmt>) {
      return "StructureStmt";
    } else if constexpr (std::is_same_v<T, Fortran::parser::Submodule>) {
      return "Submodule";
    } else if constexpr (std::is_same_v<T, Fortran::parser::SubmoduleStmt>) {
      return "SubmoduleStmt";
    } else if constexpr (std::is_same_v<T, Fortran::parser::SubroutineStmt>) {
      return "SubroutineStmt";
    } else if constexpr (std::is_same_v<T,
                             Fortran::parser::SubroutineSubprogram>) {
      return "SubroutineSubprogram";
    } else if constexpr (std::is_same_v<T, Fortran::parser::SubscriptTriplet>) {
      return "SubscriptTriplet";
    } else if constexpr (std::is_same_v<T, Fortran::parser::Substring>) {
      return "Substring";
    } else if constexpr (std::is_same_v<T, Fortran::parser::SubstringRange>) {
      return "SubstringRange";
    } else if constexpr (std::is_same_v<T, Fortran::parser::SyncAllStmt>) {
      return "SyncAllStmt";
    } else if constexpr (std::is_same_v<T, Fortran::parser::SyncImagesStmt>) {
      return "SyncImagesStmt";
    } else if constexpr (std::is_same_v<T, Fortran::parser::SyncMemoryStmt>) {
      return "SyncMemoryStmt";
    } else if constexpr (std::is_same_v<T, Fortran::parser::SyncTeamStmt>) {
      return "SyncTeamStmt";
    } else if constexpr (std::is_same_v<T, Fortran::parser::TargetStmt>) {
      return "TargetStmt";
    } else if constexpr (std::is_same_v<T, Fortran::parser::TypeAttrSpec>) {
      return "TypeAttrSpec";
    } else if constexpr (std::is_same_v<T,
                             Fortran::parser::TypeBoundGenericStmt>) {
      return "TypeBoundGenericStmt";
    } else if constexpr (std::is_same_v<T,
                             Fortran::parser::TypeBoundProcBinding>) {
      return "TypeBoundProcBinding";
    } else if constexpr (std::is_same_v<T,
                             Fortran::parser::TypeBoundProcDecl>) {
      return "TypeBoundProcDecl";
    } else if constexpr (std::is_same_v<T,
                             Fortran::parser::TypeBoundProcedurePart>) {
      return "TypeBoundProcedurePart";
    } else if constexpr (std::is_same_v<T,
                             Fortran::parser::TypeBoundProcedureStmt>) {
      return "TypeBoundProcedureStmt";
    } else if constexpr (std::is_same_v<T,
                             Fortran::parser::TypeDeclarationStmt>) {
      return "TypeDeclarationStmt";
    } else if constexpr (std::is_same_v<T, Fortran::parser::TypeGuardStmt>) {
      return "TypeGuardStmt";
    } else if constexpr (std::is_same_v<T, Fortran::parser::TypeParamDecl>) {
      return "TypeParamDecl";
    } else if constexpr (std::is_same_v<T, Fortran::parser::TypeParamDefStmt>) {
      return "TypeParamDefStmt";
    } else if constexpr (std::is_same_v<T, Fortran::parser::TypeParamInquiry>) {
      return "TypeParamInquiry";
    } else if constexpr (std::is_same_v<T, Fortran::parser::TypeParamSpec>) {
      return "TypeParamSpec";
    } else if constexpr (std::is_same_v<T, Fortran::parser::TypeParamValue>) {
      return "TypeParamValue";
    } else if constexpr (std::is_same_v<T, Fortran::parser::TypeSpec>) {
      return "TypeSpec";
    } else if constexpr (std::is_same_v<T, Fortran::parser::Union>) {
      return "Union";
    } else if constexpr (std::is_same_v<T, Fortran::parser::UnlockStmt>) {
      return "UnlockStmt";
    } else if constexpr (std::is_same_v<T, Fortran::parser::UseStmt>) {
      return "UseStmt";
    } else if constexpr (std::is_same_v<T, Fortran::parser::ValueStmt>) {
      return "ValueStmt";
    } else if constexpr (std::is_same_v<T, Fortran::parser::Variable>) {
      return "Variable";
    } else if constexpr (std::is_same_v<T, Fortran::parser::VolatileStmt>) {
      return "VolatileStmt";
    } else if constexpr (std::is_same_v<T, Fortran::parser::WaitSpec>) {
      return "WaitSpec";
    } else if constexpr (std::is_same_v<T, Fortran::parser::WaitStmt>) {
      return "WaitStmt";
    } else if constexpr (std::is_same_v<T,
                             Fortran::parser::WhereBodyConstruct>) {
      return "WhereBodyConstruct";
    } else if constexpr (std::is_same_v<T, Fortran::parser::WhereConstruct>) {
      return "WhereConstruct";
    } else if constexpr (std::is_same_v<T,
                             Fortran::parser::WhereConstructStmt>) {
      return "WhereConstructStmt";
    } else if constexpr (std::is_same_v<T, Fortran::parser::WhereStmt>) {
      return "WhereStmt";
    } else if constexpr (std::is_same_v<T, Fortran::parser::WriteStmt>) {
      return "WriteStmt";
    } else {
      // TODO: a few hundred more types used by the parse-tree
      return "Unknown";
    }
  }

  void out_indent() {
    for (int i = 0; i < indent_; i++) {
      out << "| ";
    }
  }

public:
>>>>>>> 4d34de70
  template<typename T> bool Pre(const T &x) {
    if (emptyline) {
      out_indent();
      emptyline = false;
    }
    if (UnionTrait<T> || WrapperTrait<T>) {
      out << GetNodeName(x) << " -> ";
      emptyline = false;
    } else {
      out << GetNodeName(x);
      out << "\n";
      indent_++;
      emptyline = true;
    }
    return true;
  }

  template<typename T> void Post(const T &x) {
    if (UnionTrait<T> || WrapperTrait<T>) {
      if (!emptyline) {
        out << "\n";
        emptyline = true;
      }
    } else {
      indent_--;
    }
  }

<<<<<<< HEAD
  bool PutName(const std::string &name, const semantics::Symbol *symbol) {
=======
  bool Pre(const parser::Name &x) { return Pre(x.ToString()); }

  bool Pre(const std::string &x) {
>>>>>>> 4d34de70
    if (emptyline) {
      out_indent();
      emptyline = false;
    }
<<<<<<< HEAD
    if (symbol) {
      out << "symbol = " << *symbol;
    } else {
      out << "Name = '" << name << '\'';
    }
    out << '\n';
=======
    out << "Name = '" << x << "'\n";
>>>>>>> 4d34de70
    indent_++;
    emptyline = true;
    return true;
  }

<<<<<<< HEAD
  bool Pre(const parser::Name &x) { return PutName(x.ToString(), x.symbol); }

  void Post(const parser::Name &) { indent_--; }

  bool Pre(const std::string &x) { return PutName(x, nullptr); }

  void Post(const std::string &x) { indent_--; }

  bool Pre(const std::int64_t &x) {
    if (emptyline) {
      out_indent();
      emptyline = false;
    }
    out << "int = '" << x << "'\n";
    indent_++;
    emptyline = true;
    return true;
  }

  void Post(const std::int64_t &x) { indent_--; }

  bool Pre(const std::uint64_t &x) {
    if (emptyline) {
      out_indent();
      emptyline = false;
    }
    out << "int = '" << x << "'\n";
    indent_++;
    emptyline = true;
    return true;
  }

  void Post(const std::uint64_t &x) { indent_--; }

  // A few types we want to ignore

  template<typename T> bool Pre(const Fortran::parser::Statement<T> &) {
    return true;
  }

  template<typename T> void Post(const Fortran::parser::Statement<T> &) {}

  template<typename T> bool Pre(const Fortran::parser::Indirection<T> &) {
    return true;
  }

  template<typename T> void Post(const Fortran::parser::Indirection<T> &) {}

  template<typename T> bool Pre(const Fortran::parser::Integer<T> &) {
    return true;
  }

  template<typename T> void Post(const Fortran::parser::Integer<T> &) {}

  template<typename T> bool Pre(const Fortran::parser::Scalar<T> &) {
    return true;
  }

  template<typename T> void Post(const Fortran::parser::Scalar<T> &) {}

  template<typename... A> bool Pre(const std::tuple<A...> &) { return true; }

  template<typename... A> void Post(const std::tuple<A...> &) {}

  template<typename... A> bool Pre(const std::variant<A...> &) { return true; }

  template<typename... A> void Post(const std::variant<A...> &) {}
};

template<typename T> void DumpTree(const T &x, std::ostream &out = std::cout) {
  ParseTreeDumper dumper(out);
  Fortran::parser::Walk(x, dumper);
}

=======
  void Post(const std::string &x) { indent_--; }

  bool Pre(const std::int64_t &x) {
    if (emptyline) {
      out_indent();
      emptyline = false;
    }
    out << "int = '" << x << "'\n";
    indent_++;
    emptyline = true;
    return true;
  }

  void Post(const std::int64_t &x) { indent_--; }

  bool Pre(const std::uint64_t &x) {
    if (emptyline) {
      out_indent();
      emptyline = false;
    }
    out << "int = '" << x << "'\n";
    indent_++;
    emptyline = true;
    return true;
  }

  void Post(const std::uint64_t &x) { indent_--; }

  // A few types we want to ignore

  template<typename T> bool Pre(const Fortran::parser::Statement<T> &) {
    return true;
  }

  template<typename T> void Post(const Fortran::parser::Statement<T> &) {}

  template<typename T> bool Pre(const Fortran::parser::Indirection<T> &) {
    return true;
  }

  template<typename T> void Post(const Fortran::parser::Indirection<T> &) {}

  template<typename T> bool Pre(const Fortran::parser::Integer<T> &) {
    return true;
  }

  template<typename T> void Post(const Fortran::parser::Integer<T> &) {}

  template<typename T> bool Pre(const Fortran::parser::Scalar<T> &) {
    return true;
  }

  template<typename T> void Post(const Fortran::parser::Scalar<T> &) {}

  template<typename... A> bool Pre(const std::tuple<A...> &) { return true; }

  template<typename... A> void Post(const std::tuple<A...> &) {}

  template<typename... A> bool Pre(const std::variant<A...> &) { return true; }

  template<typename... A> void Post(const std::variant<A...> &) {}

public:
};

template<typename T> void DumpTree(const T &x, std::ostream &out = std::cout) {
  ParseTreeDumper dumper(out);
  Fortran::parser::Walk(x, dumper);
}

>>>>>>> 4d34de70
}  // namespace Fortran::semantics

// Provide a explicit instantiation for a few selected node types.
// The goal is not to provide the instanciation of all possible
// types but to insure that a call to DumpTree will not cause
// the instanciation of thousands of types.
<<<<<<< HEAD

#define FORTRAN_PARSE_TREE_DUMPER_INSTANTIATE(MODE, TYPE) \
  MODE template void Fortran::parser::Walk( \
      const TYPE &, Fortran::semantics::ParseTreeDumper &);

#define FORTRAN_PARSE_TREE_DUMPER_INSTANTIATE_ALL(MODE) \
  FORTRAN_PARSE_TREE_DUMPER_INSTANTIATE(MODE, Fortran::parser::ProgramUnit) \
  FORTRAN_PARSE_TREE_DUMPER_INSTANTIATE(MODE, Fortran::parser::SubroutineStmt) \
  FORTRAN_PARSE_TREE_DUMPER_INSTANTIATE(MODE, Fortran::parser::ProgramStmt) \
  FORTRAN_PARSE_TREE_DUMPER_INSTANTIATE(MODE, Fortran::parser::FunctionStmt) \
  FORTRAN_PARSE_TREE_DUMPER_INSTANTIATE(MODE, Fortran::parser::ModuleStmt) \
  FORTRAN_PARSE_TREE_DUMPER_INSTANTIATE(MODE, Fortran::parser::Expr) \
  FORTRAN_PARSE_TREE_DUMPER_INSTANTIATE(MODE, Fortran::parser::ActionStmt) \
  FORTRAN_PARSE_TREE_DUMPER_INSTANTIATE( \
      MODE, Fortran::parser::ExecutableConstruct) \
  FORTRAN_PARSE_TREE_DUMPER_INSTANTIATE(MODE, Fortran::parser::Block) \
  FORTRAN_PARSE_TREE_DUMPER_INSTANTIATE( \
      MODE, Fortran::parser::DeclarationConstruct) \
  FORTRAN_PARSE_TREE_DUMPER_INSTANTIATE( \
      MODE, Fortran::parser::SpecificationPart) \
  FORTRAN_PARSE_TREE_DUMPER_INSTANTIATE( \
      MODE, Fortran::parser::OtherSpecificationStmt) \
  FORTRAN_PARSE_TREE_DUMPER_INSTANTIATE( \
      MODE, Fortran::parser::SpecificationConstruct)

FORTRAN_PARSE_TREE_DUMPER_INSTANTIATE_ALL(extern)

=======
//

#define FORTRAN_PARSE_TREE_DUMPER_INSTANTIATE(MODE, TYPE) \
  MODE template void Fortran::parser::Walk( \
      const TYPE &, Fortran::semantics::ParseTreeDumper &);

#define FORTRAN_PARSE_TREE_DUMPER_INSTANTIATE_ALL(MODE) \
  FORTRAN_PARSE_TREE_DUMPER_INSTANTIATE(MODE, Fortran::parser::ProgramUnit) \
  FORTRAN_PARSE_TREE_DUMPER_INSTANTIATE(MODE, Fortran::parser::SubroutineStmt) \
  FORTRAN_PARSE_TREE_DUMPER_INSTANTIATE(MODE, Fortran::parser::ProgramStmt) \
  FORTRAN_PARSE_TREE_DUMPER_INSTANTIATE(MODE, Fortran::parser::FunctionStmt) \
  FORTRAN_PARSE_TREE_DUMPER_INSTANTIATE(MODE, Fortran::parser::ModuleStmt) \
  FORTRAN_PARSE_TREE_DUMPER_INSTANTIATE(MODE, Fortran::parser::Expr) \
  FORTRAN_PARSE_TREE_DUMPER_INSTANTIATE(MODE, Fortran::parser::ActionStmt) \
  FORTRAN_PARSE_TREE_DUMPER_INSTANTIATE( \
      MODE, Fortran::parser::ExecutableConstruct) \
  FORTRAN_PARSE_TREE_DUMPER_INSTANTIATE(MODE, Fortran::parser::Block) \
  FORTRAN_PARSE_TREE_DUMPER_INSTANTIATE( \
      MODE, Fortran::parser::DeclarationConstruct) \
  FORTRAN_PARSE_TREE_DUMPER_INSTANTIATE( \
      MODE, Fortran::parser::SpecificationPart) \
  FORTRAN_PARSE_TREE_DUMPER_INSTANTIATE( \
      MODE, Fortran::parser::OtherSpecificationStmt) \
  FORTRAN_PARSE_TREE_DUMPER_INSTANTIATE( \
      MODE, Fortran::parser::SpecificationConstruct)

FORTRAN_PARSE_TREE_DUMPER_INSTANTIATE_ALL(extern)

>>>>>>> 4d34de70
#endif  // of FORTRAN_SEMA_PARSE_TREE_DUMP_H_<|MERGE_RESOLUTION|>--- conflicted
+++ resolved
@@ -1,4 +1,3 @@
-<<<<<<< HEAD
 // Copyright (c) 2018, NVIDIA CORPORATION.  All rights reserved.
 //
 // Licensed under the Apache License, Version 2.0 (the "License");
@@ -12,13 +11,8 @@
 // WITHOUT WARRANTIES OR CONDITIONS OF ANY KIND, either express or implied.
 // See the License for the specific language governing permissions and
 // limitations under the License.
-=======
 #ifndef FORTRAN_SEMA_PARSE_TREE_DUMP_H_
 #define FORTRAN_SEMA_PARSE_TREE_DUMP_H_
->>>>>>> 4d34de70
-
-#ifndef FORTRAN_SEMANTICS_PARSETREEDUMP_H_
-#define FORTRAN_SEMANTICS_PARSETREEDUMP_H_
 
 #include "symbol.h"
 #include "../parser/format-specification.h"
@@ -48,7 +42,6 @@
 public:
   ParseTreeDumper(std::ostream &out_ = std::cerr)
     : indent_(0), out(out_), emptyline(false) {}
-<<<<<<< HEAD
 
   // Provide a name to a parse-tree node.
   // TODO: Provide a name for the 400+ classes in the parse-tree.
@@ -1274,761 +1267,6 @@
     }
   }
 
-=======
-
-private:
-  // Provide a name to a parse-tree node.
-  // TODO: Provide a name for the 400+ classes in the parse-tree.
-  template<typename T> const char *GetNodeName(const T &x) {
-    if constexpr (std::is_same_v<T, Fortran::parser::AcImpliedDo>) {
-      return "AcImpliedDo";
-    } else if constexpr (std::is_same_v<T,
-                             Fortran::parser::AcImpliedDoControl>) {
-      return "AcImpliedDoControl";
-    } else if constexpr (std::is_same_v<T, Fortran::parser::AcValue>) {
-      return "AcValue";
-    } else if constexpr (std::is_same_v<T, Fortran::parser::AccessStmt>) {
-      return "AccessStmt";
-    } else if constexpr (std::is_same_v<T, Fortran::parser::ActionStmt>) {
-      return "ActionStmt";
-    } else if constexpr (std::is_same_v<T, Fortran::parser::ActualArg>) {
-      return "ActualArg";
-    } else if constexpr (std::is_same_v<T, Fortran::parser::ActualArgSpec>) {
-      return "ActualArgSpec";
-    } else if constexpr (std::is_same_v<T, Fortran::parser::AllocOpt>) {
-      return "AllocOpt";
-    } else if constexpr (std::is_same_v<T, Fortran::parser::AllocatableStmt>) {
-      return "AllocatableStmt";
-    } else if constexpr (std::is_same_v<T,
-                             Fortran::parser::AllocateCoarraySpec>) {
-      return "AllocateCoarraySpec";
-    } else if constexpr (std::is_same_v<T, Fortran::parser::AllocateObject>) {
-      return "AllocateObject";
-    } else if constexpr (std::is_same_v<T,
-                             Fortran::parser::AllocateShapeSpec>) {
-      return "AllocateShapeSpec";
-    } else if constexpr (std::is_same_v<T, Fortran::parser::AllocateStmt>) {
-      return "AllocateStmt";
-    } else if constexpr (std::is_same_v<T, Fortran::parser::Allocation>) {
-      return "Allocation";
-    } else if constexpr (std::is_same_v<T, Fortran::parser::AltReturnSpec>) {
-      return "AltReturnSpec";
-    } else if constexpr (std::is_same_v<T, Fortran::parser::ArithmeticIfStmt>) {
-      return "ArithmeticIfStmt";
-    } else if constexpr (std::is_same_v<T, Fortran::parser::ArrayConstructor>) {
-      return "ArrayConstructor";
-    } else if constexpr (std::is_same_v<T, Fortran::parser::ArrayElement>) {
-      return "ArrayElement";
-    } else if constexpr (std::is_same_v<T, Fortran::parser::ArraySpec>) {
-      return "ArraySpec";
-    } else if constexpr (std::is_same_v<T, Fortran::parser::AssignStmt>) {
-      return "AssignStmt";
-    } else if constexpr (std::is_same_v<T, Fortran::parser::AssignedGotoStmt>) {
-      return "AssignedGotoStmt";
-    } else if constexpr (std::is_same_v<T, Fortran::parser::AssignmentStmt>) {
-      return "AssignmentStmt";
-    } else if constexpr (std::is_same_v<T,
-                             Fortran::parser::AssociateConstruct>) {
-      return "AssociateConstruct";
-    } else if constexpr (std::is_same_v<T, Fortran::parser::AssociateStmt>) {
-      return "AssociateStmt";
-    } else if constexpr (std::is_same_v<T, Fortran::parser::Association>) {
-      return "Association";
-    } else if constexpr (std::is_same_v<T,
-                             Fortran::parser::AssumedImpliedSpec>) {
-      return "AssumedImpliedSpec";
-    } else if constexpr (std::is_same_v<T, Fortran::parser::AssumedShapeSpec>) {
-      return "AssumedShapeSpec";
-    } else if constexpr (std::is_same_v<T, Fortran::parser::AssumedSizeSpec>) {
-      return "AssumedSizeSpec";
-    } else if constexpr (std::is_same_v<T, Fortran::parser::AsynchronousStmt>) {
-      return "AsynchronousStmt";
-    } else if constexpr (std::is_same_v<T, Fortran::parser::AttrSpec>) {
-      return "AttrSpec";
-    } else if constexpr (std::is_same_v<T,
-                             Fortran::parser::BOZLiteralConstant>) {
-      return "BOZLiteralConstant";
-    } else if constexpr (std::is_same_v<T, Fortran::parser::BackspaceStmt>) {
-      return "BackspaceStmt";
-    } else if constexpr (std::is_same_v<T, Fortran::parser::BasedPointerStmt>) {
-      return "BasedPointerStmt";
-    } else if constexpr (std::is_same_v<T, Fortran::parser::BindAttr>) {
-      return "BindAttr";
-    } else if constexpr (std::is_same_v<T, Fortran::parser::BindEntity>) {
-      return "BindEntity";
-    } else if constexpr (std::is_same_v<T, Fortran::parser::BindStmt>) {
-      return "BindStmt";
-    } else if constexpr (std::is_same_v<T, Fortran::parser::Block>) {
-      return "Block";
-    } else if constexpr (std::is_same_v<T, Fortran::parser::BlockConstruct>) {
-      return "BlockConstruct";
-    } else if constexpr (std::is_same_v<T, Fortran::parser::BlockData>) {
-      return "BlockData";
-    } else if constexpr (std::is_same_v<T, Fortran::parser::BlockDataStmt>) {
-      return "BlockDataStmt";
-    } else if constexpr (std::is_same_v<T,
-                             Fortran::parser::BlockSpecificationPart>) {
-      return "BlockSpecificationPart";
-    } else if constexpr (std::is_same_v<T, Fortran::parser::BlockStmt>) {
-      return "BlockStmt";
-    } else if constexpr (std::is_same_v<T, Fortran::parser::BoundsRemapping>) {
-      return "BoundsRemapping";
-    } else if constexpr (std::is_same_v<T, Fortran::parser::BoundsSpec>) {
-      return "BoundsSpec";
-    } else if constexpr (std::is_same_v<T, Fortran::parser::Call>) {
-      return "Call";
-    } else if constexpr (std::is_same_v<T, Fortran::parser::CallStmt>) {
-      return "CallStmt";
-    } else if constexpr (std::is_same_v<T, Fortran::parser::CaseConstruct>) {
-      return "CaseConstruct";
-    } else if constexpr (std::is_same_v<T, Fortran::parser::CaseSelector>) {
-      return "CaseSelector";
-    } else if constexpr (std::is_same_v<T, Fortran::parser::CaseStmt>) {
-      return "CaseStmt";
-    } else if constexpr (std::is_same_v<T, Fortran::parser::CaseValueRange>) {
-      return "CaseValueRange";
-    } else if constexpr (std::is_same_v<T,
-                             Fortran::parser::ChangeTeamConstruct>) {
-      return "ChangeTeamConstruct";
-    } else if constexpr (std::is_same_v<T, Fortran::parser::ChangeTeamStmt>) {
-      return "ChangeTeamStmt";
-    } else if constexpr (std::is_same_v<T, Fortran::parser::CharLength>) {
-      return "CharLength";
-    } else if constexpr (std::is_same_v<T,
-                             Fortran::parser::CharLiteralConstant>) {
-      return "CharLiteralConstant";
-    } else if constexpr (std::is_same_v<T,
-                             Fortran::parser::CharLiteralConstantSubstring>) {
-      return "CharLiteralConstantSubstring";
-    } else if constexpr (std::is_same_v<T,
-                             Fortran::parser::CharLiteralConstantSubstring>) {
-      return "CharLiteralConstantSubstring;";
-    } else if constexpr (std::is_same_v<T, Fortran::parser::CharSelector>) {
-      return "CharSelector";
-    } else if constexpr (std::is_same_v<T, Fortran::parser::CharVariable>) {
-      return "CharVariable";
-    } else if constexpr (std::is_same_v<T, Fortran::parser::CloseStmt>) {
-      return "CloseStmt";
-    } else if constexpr (std::is_same_v<T,
-                             Fortran::parser::CoarrayAssociation>) {
-      return "CoarrayAssociation";
-    } else if constexpr (std::is_same_v<T, Fortran::parser::CoarraySpec>) {
-      return "CoarraySpec";
-    } else if constexpr (std::is_same_v<T, Fortran::parser::CodimensionDecl>) {
-      return "CodimensionDecl";
-    } else if constexpr (std::is_same_v<T, Fortran::parser::CodimensionStmt>) {
-      return "CodimensionStmt";
-    } else if constexpr (std::is_same_v<T,
-                             Fortran::parser::CoindexedNamedObject>) {
-      return "CoindexedNamedObject";
-    } else if constexpr (std::is_same_v<T,
-                             Fortran::parser::CommonBlockObject>) {
-      return "CommonBlockObject";
-    } else if constexpr (std::is_same_v<T, Fortran::parser::CommonStmt>) {
-      return "CommonStmt";
-    } else if constexpr (std::is_same_v<T,
-                             Fortran::parser::CompilerDirective>) {
-      return "CompilerDirective";
-    } else if constexpr (std::is_same_v<T,
-                             Fortran::parser::ComplexLiteralConstant>) {
-      return "ComplexLiteralConstant";
-    } else if constexpr (std::is_same_v<T, Fortran::parser::ComplexPart>) {
-      return "ComplexPart";
-    } else if constexpr (std::is_same_v<T,
-                             Fortran::parser::ComponentArraySpec>) {
-      return "ComponentArraySpec";
-    } else if constexpr (std::is_same_v<T,
-                             Fortran::parser::ComponentAttrSpec>) {
-      return "ComponentAttrSpec";
-    } else if constexpr (std::is_same_v<T,
-                             Fortran::parser::ComponentDataSource>) {
-      return "ComponentDataSource";
-    } else if constexpr (std::is_same_v<T, Fortran::parser::ComponentDecl>) {
-      return "ComponentDecl";
-    } else if constexpr (std::is_same_v<T, Fortran::parser::ComponentDefStmt>) {
-      return "ComponentDefStmt";
-    } else if constexpr (std::is_same_v<T, Fortran::parser::ComponentSpec>) {
-      return "ComponentSpec";
-    } else if constexpr (std::is_same_v<T, Fortran::parser::ComputedGotoStmt>) {
-      return "ComputedGotoStmt";
-    } else if constexpr (std::is_same_v<T,
-                             Fortran::parser::ConcurrentControl>) {
-      return "ConcurrentControl";
-    } else if constexpr (std::is_same_v<T, Fortran::parser::ConcurrentHeader>) {
-      return "ConcurrentHeader";
-    } else if constexpr (std::is_same_v<T, Fortran::parser::ConnectSpec>) {
-      return "ConnectSpec";
-    } else if constexpr (std::is_same_v<T, Fortran::parser::ConstantValue>) {
-      return "ConstantValue";
-    } else if constexpr (std::is_same_v<T, Fortran::parser::ContiguousStmt>) {
-      return "ContiguousStmt";
-    } else if constexpr (std::is_same_v<T,
-                             Fortran::parser::CriticalConstruct>) {
-      return "CriticalConstruct";
-    } else if constexpr (std::is_same_v<T, Fortran::parser::CriticalStmt>) {
-      return "CriticalStmt";
-    } else if constexpr (std::is_same_v<T, Fortran::parser::CycleStmt>) {
-      return "CycleStmt";
-    } else if constexpr (std::is_same_v<T,
-                             Fortran::parser::DataComponentDefStmt>) {
-      return "DataComponentDefStmt";
-    } else if constexpr (std::is_same_v<T, Fortran::parser::DataIDoObject>) {
-      return "DataIDoObject";
-    } else if constexpr (std::is_same_v<T, Fortran::parser::DataImpliedDo>) {
-      return "DataImpliedDo";
-    } else if constexpr (std::is_same_v<T, Fortran::parser::DataReference>) {
-      return "DataReference";
-    } else if constexpr (std::is_same_v<T, Fortran::parser::DataStmt>) {
-      return "DataStmt";
-    } else if constexpr (std::is_same_v<T, Fortran::parser::DataStmtConstant>) {
-      return "DataStmtConstant";
-    } else if constexpr (std::is_same_v<T, Fortran::parser::DataStmtObject>) {
-      return "DataStmtObject";
-    } else if constexpr (std::is_same_v<T, Fortran::parser::DataStmtRepeat>) {
-      return "DataStmtRepeat";
-    } else if constexpr (std::is_same_v<T, Fortran::parser::DataStmtSet>) {
-      return "DataStmtSet";
-    } else if constexpr (std::is_same_v<T, Fortran::parser::DataStmtValue>) {
-      return "DataStmtValue";
-    } else if constexpr (std::is_same_v<T, Fortran::parser::DeallocateStmt>) {
-      return "DeallocateStmt";
-    } else if constexpr (std::is_same_v<T,
-                             Fortran::parser::DeclarationConstruct>) {
-      return "DeclarationConstruct";
-    } else if constexpr (std::is_same_v<T,
-                             Fortran::parser::DeclarationTypeSpec>) {
-      return "DeclarationTypeSpec";
-    } else if constexpr (std::is_same_v<T,
-                             Fortran::parser::DeferredCoshapeSpecList>) {
-      return "DeferredCoshapeSpecList";
-    } else if constexpr (std::is_same_v<T,
-                             Fortran::parser::DeferredShapeSpecList>) {
-      return "DeferredShapeSpecList";
-    } else if constexpr (std::is_same_v<T, Fortran::parser::DefinedOpName>) {
-      return "DefinedOpName";
-    } else if constexpr (std::is_same_v<T, Fortran::parser::DefinedOperator>) {
-      return "DefinedOperator";
-    } else if constexpr (std::is_same_v<T, Fortran::parser::DerivedTypeDef>) {
-      return "DerivedTypeDef";
-    } else if constexpr (std::is_same_v<T, Fortran::parser::DerivedTypeSpec>) {
-      return "DerivedTypeSpec";
-    } else if constexpr (std::is_same_v<T, Fortran::parser::DerivedTypeStmt>) {
-      return "DerivedTypeStmt";
-    } else if constexpr (std::is_same_v<T, Fortran::parser::Designator>) {
-      return "Designator";
-    } else if constexpr (std::is_same_v<T, Fortran::parser::DimensionStmt>) {
-      return "DimensionStmt";
-    } else if constexpr (std::is_same_v<T, Fortran::parser::DoConstruct>) {
-      return "DoConstruct";
-    } else if constexpr (std::is_same_v<T, Fortran::parser::DummyArg>) {
-      return "DummyArg";
-    } else if constexpr (std::is_same_v<T, Fortran::parser::ElseIfStmt>) {
-      return "ElseIfStmt";
-    } else if constexpr (std::is_same_v<T, Fortran::parser::ElseStmt>) {
-      return "ElseStmt";
-    } else if constexpr (std::is_same_v<T, Fortran::parser::ElsewhereStmt>) {
-      return "ElsewhereStmt";
-    } else if constexpr (std::is_same_v<T, Fortran::parser::EndAssociateStmt>) {
-      return "EndAssociateStmt";
-    } else if constexpr (std::is_same_v<T, Fortran::parser::EndBlockDataStmt>) {
-      return "EndBlockDataStmt";
-    } else if constexpr (std::is_same_v<T, Fortran::parser::EndBlockStmt>) {
-      return "EndBlockStmt";
-    } else if constexpr (std::is_same_v<T,
-                             Fortran::parser::EndChangeTeamStmt>) {
-      return "EndChangeTeamStmt";
-    } else if constexpr (std::is_same_v<T, Fortran::parser::EndCriticalStmt>) {
-      return "EndCriticalStmt";
-    } else if constexpr (std::is_same_v<T, Fortran::parser::EndDoStmt>) {
-      return "EndDoStmt";
-    } else if constexpr (std::is_same_v<T, Fortran::parser::EndForallStmt>) {
-      return "EndForallStmt";
-    } else if constexpr (std::is_same_v<T, Fortran::parser::EndFunctionStmt>) {
-      return "EndFunctionStmt";
-    } else if constexpr (std::is_same_v<T, Fortran::parser::EndIfStmt>) {
-      return "EndIfStmt";
-    } else if constexpr (std::is_same_v<T, Fortran::parser::EndInterfaceStmt>) {
-      return "EndInterfaceStmt";
-    } else if constexpr (std::is_same_v<T, Fortran::parser::EndLabel>) {
-      return "EndLabel";
-    } else if constexpr (std::is_same_v<T, Fortran::parser::EndModuleStmt>) {
-      return "EndModuleStmt";
-    } else if constexpr (std::is_same_v<T,
-                             Fortran::parser::EndMpSubprogramStmt>) {
-      return "EndMpSubprogramStmt";
-    } else if constexpr (std::is_same_v<T, Fortran::parser::EndProgramStmt>) {
-      return "EndProgramStmt";
-    } else if constexpr (std::is_same_v<T, Fortran::parser::EndSelectStmt>) {
-      return "EndSelectStmt";
-    } else if constexpr (std::is_same_v<T, Fortran::parser::EndSubmoduleStmt>) {
-      return "EndSubmoduleStmt";
-    } else if constexpr (std::is_same_v<T,
-                             Fortran::parser::EndSubroutineStmt>) {
-      return "EndSubroutineStmt";
-    } else if constexpr (std::is_same_v<T, Fortran::parser::EndTypeStmt>) {
-      return "EndTypeStmt";
-    } else if constexpr (std::is_same_v<T, Fortran::parser::EndWhereStmt>) {
-      return "EndWhereStmt";
-    } else if constexpr (std::is_same_v<T, Fortran::parser::EndfileStmt>) {
-      return "EndfileStmt";
-    } else if constexpr (std::is_same_v<T, Fortran::parser::EntityDecl>) {
-      return "EntityDecl";
-    } else if constexpr (std::is_same_v<T, Fortran::parser::EntryStmt>) {
-      return "EntryStmt";
-    } else if constexpr (std::is_same_v<T, Fortran::parser::EnumDef>) {
-      return "EnumDef";
-    } else if constexpr (std::is_same_v<T, Fortran::parser::Enumerator>) {
-      return "Enumerator";
-    } else if constexpr (std::is_same_v<T,
-                             Fortran::parser::EnumeratorDefStmt>) {
-      return "EnumeratorDefStmt";
-    } else if constexpr (std::is_same_v<T, Fortran::parser::EorLabel>) {
-      return "EorLabel";
-    } else if constexpr (std::is_same_v<T,
-                             Fortran::parser::EquivalenceObject>) {
-      return "EquivalenceObject";
-    } else if constexpr (std::is_same_v<T, Fortran::parser::EquivalenceStmt>) {
-      return "EquivalenceStmt";
-    } else if constexpr (std::is_same_v<T, Fortran::parser::ErrLabel>) {
-      return "ErrLabel";
-    } else if constexpr (std::is_same_v<T, Fortran::parser::EventPostStmt>) {
-      return "EventPostStmt";
-    } else if constexpr (std::is_same_v<T, Fortran::parser::EventWaitStmt>) {
-      return "EventWaitStmt";
-    } else if constexpr (std::is_same_v<T,
-                             Fortran::parser::ExecutableConstruct>) {
-      return "ExecutableConstruct";
-    } else if constexpr (std::is_same_v<T,
-                             Fortran::parser::ExecutionPartConstruct>) {
-      return "ExecutionPartConstruct";
-    } else if constexpr (std::is_same_v<T, Fortran::parser::ExitStmt>) {
-      return "ExitStmt";
-    } else if constexpr (std::is_same_v<T,
-                             Fortran::parser::ExplicitCoshapeSpec>) {
-      return "ExplicitCoshapeSpec";
-    } else if constexpr (std::is_same_v<T,
-                             Fortran::parser::ExplicitShapeSpec>) {
-      return "ExplicitShapeSpec";
-    } else if constexpr (std::is_same_v<T, Fortran::parser::Expr>) {
-      return "Expr";
-    } else if constexpr (std::is_same_v<T, Fortran::parser::ExternalStmt>) {
-      return "ExternalStmt";
-    } else if constexpr (std::is_same_v<T, Fortran::parser::FileUnitNumber>) {
-      return "FileUnitNumber";
-    } else if constexpr (std::is_same_v<T,
-                             Fortran::parser::FinalProcedureStmt>) {
-      return "FinalProcedureStmt";
-    } else if constexpr (std::is_same_v<T, Fortran::parser::FlushStmt>) {
-      return "FlushStmt";
-    } else if constexpr (std::is_same_v<T,
-                             Fortran::parser::ForallAssignmentStmt>) {
-      return "ForallAssignmentStmt";
-    } else if constexpr (std::is_same_v<T,
-                             Fortran::parser::ForallBodyConstruct>) {
-      return "ForallBodyConstruct";
-    } else if constexpr (std::is_same_v<T, Fortran::parser::ForallConstruct>) {
-      return "ForallConstruct";
-    } else if constexpr (std::is_same_v<T,
-                             Fortran::parser::ForallConstructStmt>) {
-      return "ForallConstructStmt";
-    } else if constexpr (std::is_same_v<T, Fortran::parser::ForallStmt>) {
-      return "ForallStmt";
-    } else if constexpr (std::is_same_v<T, Fortran::parser::FormTeamStmt>) {
-      return "FormTeamStmt";
-    } else if constexpr (std::is_same_v<T, Fortran::parser::Format>) {
-      return "Format";
-    } else if constexpr (std::is_same_v<T, Fortran::parser::FormatStmt>) {
-      return "FormatStmt";
-    } else if constexpr (std::is_same_v<T,
-                             Fortran::parser::FunctionReference>) {
-      return "FunctionReference";
-    } else if constexpr (std::is_same_v<T, Fortran::parser::FunctionStmt>) {
-      return "FunctionStmt";
-    } else if constexpr (std::is_same_v<T,
-                             Fortran::parser::FunctionSubprogram>) {
-      return "FunctionSubprogram";
-    } else if constexpr (std::is_same_v<T, Fortran::parser::GenericSpec>) {
-      return "GenericSpec";
-    } else if constexpr (std::is_same_v<T, Fortran::parser::GenericStmt>) {
-      return "GenericStmt";
-    } else if constexpr (std::is_same_v<T, Fortran::parser::GotoStmt>) {
-      return "GotoStmt";
-    } else if constexpr (std::is_same_v<T, Fortran::parser::IdExpr>) {
-      return "IdExpr";
-    } else if constexpr (std::is_same_v<T, Fortran::parser::IdVariable>) {
-      return "IdVariable";
-    } else if constexpr (std::is_same_v<T, Fortran::parser::IfConstruct>) {
-      return "IfConstruct";
-    } else if constexpr (std::is_same_v<T, Fortran::parser::IfStmt>) {
-      return "IfStmt";
-    } else if constexpr (std::is_same_v<T, Fortran::parser::IfThenStmt>) {
-      return "IfThenStmt";
-    } else if constexpr (std::is_same_v<T, Fortran::parser::ImageSelector>) {
-      return "ImageSelector";
-    } else if constexpr (std::is_same_v<T,
-                             Fortran::parser::ImageSelectorSpec>) {
-      return "ImageSelectorSpec";
-    } else if constexpr (std::is_same_v<T, Fortran::parser::ImplicitPart>) {
-      return "ImplicitPart";
-    } else if constexpr (std::is_same_v<T, Fortran::parser::ImplicitPartStmt>) {
-      return "ImplicitPartStmt";
-    } else if constexpr (std::is_same_v<T, Fortran::parser::ImplicitSpec>) {
-      return "ImplicitSpec";
-    } else if constexpr (std::is_same_v<T, Fortran::parser::ImplicitStmt>) {
-      return "ImplicitStmt";
-    } else if constexpr (std::is_same_v<T, Fortran::parser::ImpliedShapeSpec>) {
-      return "ImpliedShapeSpec";
-    } else if constexpr (std::is_same_v<T, Fortran::parser::ImportStmt>) {
-      return "ImportStmt";
-    } else if constexpr (std::is_same_v<T, Fortran::parser::Initialization>) {
-      return "Initialization";
-    } else if constexpr (std::is_same_v<T, Fortran::parser::InputImpliedDo>) {
-      return "InputImpliedDo";
-    } else if constexpr (std::is_same_v<T, Fortran::parser::InputItem>) {
-      return "InputItem";
-    } else if constexpr (std::is_same_v<T, Fortran::parser::InquireSpec>) {
-      return "InquireSpec";
-    } else if constexpr (std::is_same_v<T, Fortran::parser::InquireStmt>) {
-      return "InquireStmt";
-    } else if constexpr (std::is_same_v<T,
-                             Fortran::parser::IntLiteralConstant>) {
-      return "IntLiteralConstant";
-    } else if constexpr (std::is_same_v<T, Fortran::parser::IntegerTypeSpec>) {
-      return "IntegerTypeSpec";
-    } else if constexpr (std::is_same_v<T, Fortran::parser::IntentStmt>) {
-      return "IntentStmt";
-    } else if constexpr (std::is_same_v<T, Fortran::parser::InterfaceBlock>) {
-      return "InterfaceBlock";
-    } else if constexpr (std::is_same_v<T, Fortran::parser::InterfaceBody>) {
-      return "InterfaceBody";
-    } else if constexpr (std::is_same_v<T,
-                             Fortran::parser::InterfaceSpecification>) {
-      return "InterfaceSpecification";
-    } else if constexpr (std::is_same_v<T, Fortran::parser::InterfaceStmt>) {
-      return "InterfaceStmt";
-    } else if constexpr (std::is_same_v<T,
-                             Fortran::parser::InternalSubprogram>) {
-      return "InternalSubprogram";
-    } else if constexpr (std::is_same_v<T,
-                             Fortran::parser::InternalSubprogramPart>) {
-      return "InternalSubprogramPart";
-    } else if constexpr (std::is_same_v<T, Fortran::parser::IntrinsicStmt>) {
-      return "IntrinsicStmt";
-    } else if constexpr (std::is_same_v<T,
-                             Fortran::parser::IntrinsicTypeSpec>) {
-      return "IntrinsicTypeSpec";
-    } else if constexpr (std::is_same_v<T, Fortran::parser::IoControlSpec>) {
-      return "IoControlSpec";
-    } else if constexpr (std::is_same_v<T, Fortran::parser::IoUnit>) {
-      return "IoUnit";
-    } else if constexpr (std::is_same_v<T, Fortran::parser::Keyword>) {
-      return "Keyword";
-    } else if constexpr (std::is_same_v<T, Fortran::parser::KindParam>) {
-      return "KindParam";
-    } else if constexpr (std::is_same_v<T, Fortran::parser::KindSelector>) {
-      return "KindSelector";
-    } else if constexpr (std::is_same_v<T, Fortran::parser::LabelDoStmt>) {
-      return "LabelDoStmt";
-    } else if constexpr (std::is_same_v<T, Fortran::parser::LengthSelector>) {
-      return "LengthSelector";
-    } else if constexpr (std::is_same_v<T, Fortran::parser::LetterSpec>) {
-      return "LetterSpec";
-    } else if constexpr (std::is_same_v<T, Fortran::parser::LiteralConstant>) {
-      return "LiteralConstant";
-    } else if constexpr (std::is_same_v<T, Fortran::parser::LocalitySpec>) {
-      return "LocalitySpec";
-    } else if constexpr (std::is_same_v<T, Fortran::parser::LockStmt>) {
-      return "LockStmt";
-    } else if constexpr (std::is_same_v<T,
-                             Fortran::parser::LogicalLiteralConstant>) {
-      return "LogicalLiteralConstant";
-    } else if constexpr (std::is_same_v<T, Fortran::parser::LoopControl>) {
-      return "LoopControl";
-    } else if constexpr (std::is_same_v<T, Fortran::parser::MainProgram>) {
-      return "MainProgram";
-    } else if constexpr (std::is_same_v<T, Fortran::parser::Map>) {
-      return "Map";
-    } else if constexpr (std::is_same_v<T,
-                             Fortran::parser::MaskedElsewhereStmt>) {
-      return "MaskedElsewhereStmt";
-    } else if constexpr (std::is_same_v<T, Fortran::parser::Module>) {
-      return "Module";
-    } else if constexpr (std::is_same_v<T, Fortran::parser::ModuleStmt>) {
-      return "ModuleStmt";
-    } else if constexpr (std::is_same_v<T, Fortran::parser::ModuleSubprogram>) {
-      return "ModuleSubprogram";
-    } else if constexpr (std::is_same_v<T,
-                             Fortran::parser::ModuleSubprogramPart>) {
-      return "ModuleSubprogramPart";
-    } else if constexpr (std::is_same_v<T, Fortran::parser::MpSubprogramStmt>) {
-      return "MpSubprogramStmt";
-    } else if constexpr (std::is_same_v<T, Fortran::parser::MsgVariable>) {
-      return "MsgVariable";
-    } else if constexpr (std::is_same_v<T, Fortran::parser::NamedConstant>) {
-      return "NamedConstant";
-    } else if constexpr (std::is_same_v<T, Fortran::parser::NamedConstantDef>) {
-      return "NamedConstantDef";
-    } else if constexpr (std::is_same_v<T, Fortran::parser::NamelistStmt>) {
-      return "NamelistStmt";
-    } else if constexpr (std::is_same_v<T, Fortran::parser::NonLabelDoStmt>) {
-      return "NonLabelDoStmt";
-    } else if constexpr (std::is_same_v<T, Fortran::parser::NullifyStmt>) {
-      return "NullifyStmt";
-    } else if constexpr (std::is_same_v<T, Fortran::parser::ObjectDecl>) {
-      return "ObjectDecl";
-    } else if constexpr (std::is_same_v<T, Fortran::parser::OldParameterStmt>) {
-      return "OldParameterStmt";
-    } else if constexpr (std::is_same_v<T, Fortran::parser::OldParameterStmt>) {
-      return "OldParameterStmt;";
-    } else if constexpr (std::is_same_v<T, Fortran::parser::Only>) {
-      return "Only";
-    } else if constexpr (std::is_same_v<T, Fortran::parser::OpenStmt>) {
-      return "OpenStmt";
-    } else if constexpr (std::is_same_v<T, Fortran::parser::OptionalStmt>) {
-      return "OptionalStmt";
-    } else if constexpr (std::is_same_v<T,
-                             Fortran::parser::OtherSpecificationStmt>) {
-      return "OtherSpecificationStmt";
-    } else if constexpr (std::is_same_v<T, Fortran::parser::OutputImpliedDo>) {
-      return "OutputImpliedDo";
-    } else if constexpr (std::is_same_v<T, Fortran::parser::OutputItem>) {
-      return "OutputItem";
-    } else if constexpr (std::is_same_v<T, Fortran::parser::ParameterStmt>) {
-      return "ParameterStmt";
-    } else if constexpr (std::is_same_v<T, Fortran::parser::ParentIdentifier>) {
-      return "ParentIdentifier";
-    } else if constexpr (std::is_same_v<T, Fortran::parser::Pass>) {
-      return "Pass";
-    } else if constexpr (std::is_same_v<T, Fortran::parser::PauseStmt>) {
-      return "PauseStmt";
-    } else if constexpr (std::is_same_v<T,
-                             Fortran::parser::PointerAssignmentStmt>) {
-      return "PointerAssignmentStmt";
-    } else if constexpr (std::is_same_v<T, Fortran::parser::PointerDecl>) {
-      return "PointerDecl";
-    } else if constexpr (std::is_same_v<T, Fortran::parser::PointerObject>) {
-      return "PointerObject";
-    } else if constexpr (std::is_same_v<T, Fortran::parser::PointerStmt>) {
-      return "PointerStmt";
-    } else if constexpr (std::is_same_v<T,
-                             Fortran::parser::PositionOrFlushSpec>) {
-      return "PositionOrFlushSpec";
-    } else if constexpr (std::is_same_v<T, Fortran::parser::PrefixSpec>) {
-      return "PrefixSpec";
-    } else if constexpr (std::is_same_v<T, Fortran::parser::PrintStmt>) {
-      return "PrintStmt";
-    } else if constexpr (std::is_same_v<T,
-                             Fortran::parser::PrivateOrSequence>) {
-      return "PrivateOrSequence";
-    } else if constexpr (std::is_same_v<T, Fortran::parser::ProcAttrSpec>) {
-      return "ProcAttrSpec";
-    } else if constexpr (std::is_same_v<T,
-                             Fortran::parser::ProcComponentAttrSpec>) {
-      return "ProcComponentAttrSpec";
-    } else if constexpr (std::is_same_v<T,
-                             Fortran::parser::ProcComponentDefStmt>) {
-      return "ProcComponentDefStmt";
-    } else if constexpr (std::is_same_v<T, Fortran::parser::ProcComponentRef>) {
-      return "ProcComponentRef";
-    } else if constexpr (std::is_same_v<T, Fortran::parser::ProcDecl>) {
-      return "ProcDecl";
-    } else if constexpr (std::is_same_v<T, Fortran::parser::ProcInterface>) {
-      return "ProcInterface";
-    } else if constexpr (std::is_same_v<T, Fortran::parser::ProcPointerInit>) {
-      return "ProcPointerInit";
-    } else if constexpr (std::is_same_v<T,
-                             Fortran::parser::ProcedureDeclarationStmt>) {
-      return "ProcedureDeclarationStmt";
-    } else if constexpr (std::is_same_v<T,
-                             Fortran::parser::ProcedureDesignator>) {
-      return "ProcedureDesignator";
-    } else if constexpr (std::is_same_v<T, Fortran::parser::ProcedureStmt>) {
-      return "ProcedureStmt";
-    } else if constexpr (std::is_same_v<T, Fortran::parser::Program>) {
-      return "Program";
-    } else if constexpr (std::is_same_v<T, Fortran::parser::ProgramStmt>) {
-      return "ProgramStmt";
-    } else if constexpr (std::is_same_v<T, Fortran::parser::ProgramUnit>) {
-      return "ProgramUnit";
-    } else if constexpr (std::is_same_v<T, Fortran::parser::ProtectedStmt>) {
-      return "ProtectedStmt";
-    } else if constexpr (std::is_same_v<T, Fortran::parser::ReadStmt>) {
-      return "ReadStmt";
-    } else if constexpr (std::is_same_v<T, Fortran::parser::Rename>) {
-      return "Rename";
-    } else if constexpr (std::is_same_v<T, Fortran::parser::ReturnStmt>) {
-      return "ReturnStmt";
-    } else if constexpr (std::is_same_v<T, Fortran::parser::RewindStmt>) {
-      return "RewindStmt";
-    } else if constexpr (std::is_same_v<T, Fortran::parser::SaveStmt>) {
-      return "SaveStmt";
-    } else if constexpr (std::is_same_v<T, Fortran::parser::SavedEntity>) {
-      return "SavedEntity";
-    } else if constexpr (std::is_same_v<T, Fortran::parser::SectionSubscript>) {
-      return "SectionSubscript";
-    } else if constexpr (std::is_same_v<T, Fortran::parser::SelectCaseStmt>) {
-      return "SelectCaseStmt";
-    } else if constexpr (std::is_same_v<T,
-                             Fortran::parser::SelectRankCaseStmt>) {
-      return "SelectRankCaseStmt";
-    } else if constexpr (std::is_same_v<T,
-                             Fortran::parser::SelectRankConstruct>) {
-      return "SelectRankConstruct";
-    } else if constexpr (std::is_same_v<T, Fortran::parser::SelectRankStmt>) {
-      return "SelectRankStmt";
-    } else if constexpr (std::is_same_v<T,
-                             Fortran::parser::SelectTypeConstruct>) {
-      return "SelectTypeConstruct";
-    } else if constexpr (std::is_same_v<T, Fortran::parser::SelectTypeStmt>) {
-      return "SelectTypeStmt";
-    } else if constexpr (std::is_same_v<T, Fortran::parser::Selector>) {
-      return "Selector";
-    } else if constexpr (std::is_same_v<T,
-                             Fortran::parser::SeparateModuleSubprogram>) {
-      return "SeparateModuleSubprogram";
-    } else if constexpr (std::is_same_v<T,
-                             Fortran::parser::SignedComplexLiteralConstant>) {
-      return "SignedComplexLiteralConstant";
-    } else if constexpr (std::is_same_v<T,
-                             Fortran::parser::SignedIntLiteralConstant>) {
-      return "SignedIntLiteralConstant";
-    } else if constexpr (std::is_same_v<T,
-                             Fortran::parser::SignedRealLiteralConstant>) {
-      return "SignedRealLiteralConstant";
-    } else if constexpr (std::is_same_v<T,
-                             Fortran::parser::SpecificationConstruct>) {
-      return "SpecificationConstruct";
-    } else if constexpr (std::is_same_v<T,
-                             Fortran::parser::SpecificationExpr>) {
-      return "SpecificationExpr";
-    } else if constexpr (std::is_same_v<T,
-                             Fortran::parser::SpecificationPart>) {
-      return "SpecificationPart";
-    } else if constexpr (std::is_same_v<T, Fortran::parser::StatOrErrmsg>) {
-      return "StatOrErrmsg";
-    } else if constexpr (std::is_same_v<T, Fortran::parser::StatVariable>) {
-      return "StatVariable";
-    } else if constexpr (std::is_same_v<T, Fortran::parser::StatusExpr>) {
-      return "StatusExpr";
-    } else if constexpr (std::is_same_v<T, Fortran::parser::StmtFunctionStmt>) {
-      return "StmtFunctionStmt";
-    } else if constexpr (std::is_same_v<T, Fortran::parser::StopCode>) {
-      return "StopCode";
-    } else if constexpr (std::is_same_v<T, Fortran::parser::StopStmt>) {
-      return "StopStmt";
-    } else if constexpr (std::is_same_v<T,
-                             Fortran::parser::StructureComponent>) {
-      return "StructureComponent";
-    } else if constexpr (std::is_same_v<T,
-                             Fortran::parser::StructureConstructor>) {
-      return "StructureConstructor";
-    } else if constexpr (std::is_same_v<T, Fortran::parser::StructureDef>) {
-      return "StructureDef";
-    } else if constexpr (std::is_same_v<T, Fortran::parser::StructureField>) {
-      return "StructureField";
-    } else if constexpr (std::is_same_v<T, Fortran::parser::StructureStmt>) {
-      return "StructureStmt";
-    } else if constexpr (std::is_same_v<T, Fortran::parser::Submodule>) {
-      return "Submodule";
-    } else if constexpr (std::is_same_v<T, Fortran::parser::SubmoduleStmt>) {
-      return "SubmoduleStmt";
-    } else if constexpr (std::is_same_v<T, Fortran::parser::SubroutineStmt>) {
-      return "SubroutineStmt";
-    } else if constexpr (std::is_same_v<T,
-                             Fortran::parser::SubroutineSubprogram>) {
-      return "SubroutineSubprogram";
-    } else if constexpr (std::is_same_v<T, Fortran::parser::SubscriptTriplet>) {
-      return "SubscriptTriplet";
-    } else if constexpr (std::is_same_v<T, Fortran::parser::Substring>) {
-      return "Substring";
-    } else if constexpr (std::is_same_v<T, Fortran::parser::SubstringRange>) {
-      return "SubstringRange";
-    } else if constexpr (std::is_same_v<T, Fortran::parser::SyncAllStmt>) {
-      return "SyncAllStmt";
-    } else if constexpr (std::is_same_v<T, Fortran::parser::SyncImagesStmt>) {
-      return "SyncImagesStmt";
-    } else if constexpr (std::is_same_v<T, Fortran::parser::SyncMemoryStmt>) {
-      return "SyncMemoryStmt";
-    } else if constexpr (std::is_same_v<T, Fortran::parser::SyncTeamStmt>) {
-      return "SyncTeamStmt";
-    } else if constexpr (std::is_same_v<T, Fortran::parser::TargetStmt>) {
-      return "TargetStmt";
-    } else if constexpr (std::is_same_v<T, Fortran::parser::TypeAttrSpec>) {
-      return "TypeAttrSpec";
-    } else if constexpr (std::is_same_v<T,
-                             Fortran::parser::TypeBoundGenericStmt>) {
-      return "TypeBoundGenericStmt";
-    } else if constexpr (std::is_same_v<T,
-                             Fortran::parser::TypeBoundProcBinding>) {
-      return "TypeBoundProcBinding";
-    } else if constexpr (std::is_same_v<T,
-                             Fortran::parser::TypeBoundProcDecl>) {
-      return "TypeBoundProcDecl";
-    } else if constexpr (std::is_same_v<T,
-                             Fortran::parser::TypeBoundProcedurePart>) {
-      return "TypeBoundProcedurePart";
-    } else if constexpr (std::is_same_v<T,
-                             Fortran::parser::TypeBoundProcedureStmt>) {
-      return "TypeBoundProcedureStmt";
-    } else if constexpr (std::is_same_v<T,
-                             Fortran::parser::TypeDeclarationStmt>) {
-      return "TypeDeclarationStmt";
-    } else if constexpr (std::is_same_v<T, Fortran::parser::TypeGuardStmt>) {
-      return "TypeGuardStmt";
-    } else if constexpr (std::is_same_v<T, Fortran::parser::TypeParamDecl>) {
-      return "TypeParamDecl";
-    } else if constexpr (std::is_same_v<T, Fortran::parser::TypeParamDefStmt>) {
-      return "TypeParamDefStmt";
-    } else if constexpr (std::is_same_v<T, Fortran::parser::TypeParamInquiry>) {
-      return "TypeParamInquiry";
-    } else if constexpr (std::is_same_v<T, Fortran::parser::TypeParamSpec>) {
-      return "TypeParamSpec";
-    } else if constexpr (std::is_same_v<T, Fortran::parser::TypeParamValue>) {
-      return "TypeParamValue";
-    } else if constexpr (std::is_same_v<T, Fortran::parser::TypeSpec>) {
-      return "TypeSpec";
-    } else if constexpr (std::is_same_v<T, Fortran::parser::Union>) {
-      return "Union";
-    } else if constexpr (std::is_same_v<T, Fortran::parser::UnlockStmt>) {
-      return "UnlockStmt";
-    } else if constexpr (std::is_same_v<T, Fortran::parser::UseStmt>) {
-      return "UseStmt";
-    } else if constexpr (std::is_same_v<T, Fortran::parser::ValueStmt>) {
-      return "ValueStmt";
-    } else if constexpr (std::is_same_v<T, Fortran::parser::Variable>) {
-      return "Variable";
-    } else if constexpr (std::is_same_v<T, Fortran::parser::VolatileStmt>) {
-      return "VolatileStmt";
-    } else if constexpr (std::is_same_v<T, Fortran::parser::WaitSpec>) {
-      return "WaitSpec";
-    } else if constexpr (std::is_same_v<T, Fortran::parser::WaitStmt>) {
-      return "WaitStmt";
-    } else if constexpr (std::is_same_v<T,
-                             Fortran::parser::WhereBodyConstruct>) {
-      return "WhereBodyConstruct";
-    } else if constexpr (std::is_same_v<T, Fortran::parser::WhereConstruct>) {
-      return "WhereConstruct";
-    } else if constexpr (std::is_same_v<T,
-                             Fortran::parser::WhereConstructStmt>) {
-      return "WhereConstructStmt";
-    } else if constexpr (std::is_same_v<T, Fortran::parser::WhereStmt>) {
-      return "WhereStmt";
-    } else if constexpr (std::is_same_v<T, Fortran::parser::WriteStmt>) {
-      return "WriteStmt";
-    } else {
-      // TODO: a few hundred more types used by the parse-tree
-      return "Unknown";
-    }
-  }
-
-  void out_indent() {
-    for (int i = 0; i < indent_; i++) {
-      out << "| ";
-    }
-  }
-
-public:
->>>>>>> 4d34de70
   template<typename T> bool Pre(const T &x) {
     if (emptyline) {
       out_indent();
@@ -2057,33 +1295,22 @@
     }
   }
 
-<<<<<<< HEAD
   bool PutName(const std::string &name, const semantics::Symbol *symbol) {
-=======
-  bool Pre(const parser::Name &x) { return Pre(x.ToString()); }
-
-  bool Pre(const std::string &x) {
->>>>>>> 4d34de70
     if (emptyline) {
       out_indent();
       emptyline = false;
     }
-<<<<<<< HEAD
     if (symbol) {
       out << "symbol = " << *symbol;
     } else {
       out << "Name = '" << name << '\'';
     }
     out << '\n';
-=======
-    out << "Name = '" << x << "'\n";
->>>>>>> 4d34de70
     indent_++;
     emptyline = true;
     return true;
   }
 
-<<<<<<< HEAD
   bool Pre(const parser::Name &x) { return PutName(x.ToString(), x.symbol); }
 
   void Post(const parser::Name &) { indent_--; }
@@ -2158,85 +1385,12 @@
   Fortran::parser::Walk(x, dumper);
 }
 
-=======
-  void Post(const std::string &x) { indent_--; }
-
-  bool Pre(const std::int64_t &x) {
-    if (emptyline) {
-      out_indent();
-      emptyline = false;
-    }
-    out << "int = '" << x << "'\n";
-    indent_++;
-    emptyline = true;
-    return true;
-  }
-
-  void Post(const std::int64_t &x) { indent_--; }
-
-  bool Pre(const std::uint64_t &x) {
-    if (emptyline) {
-      out_indent();
-      emptyline = false;
-    }
-    out << "int = '" << x << "'\n";
-    indent_++;
-    emptyline = true;
-    return true;
-  }
-
-  void Post(const std::uint64_t &x) { indent_--; }
-
-  // A few types we want to ignore
-
-  template<typename T> bool Pre(const Fortran::parser::Statement<T> &) {
-    return true;
-  }
-
-  template<typename T> void Post(const Fortran::parser::Statement<T> &) {}
-
-  template<typename T> bool Pre(const Fortran::parser::Indirection<T> &) {
-    return true;
-  }
-
-  template<typename T> void Post(const Fortran::parser::Indirection<T> &) {}
-
-  template<typename T> bool Pre(const Fortran::parser::Integer<T> &) {
-    return true;
-  }
-
-  template<typename T> void Post(const Fortran::parser::Integer<T> &) {}
-
-  template<typename T> bool Pre(const Fortran::parser::Scalar<T> &) {
-    return true;
-  }
-
-  template<typename T> void Post(const Fortran::parser::Scalar<T> &) {}
-
-  template<typename... A> bool Pre(const std::tuple<A...> &) { return true; }
-
-  template<typename... A> void Post(const std::tuple<A...> &) {}
-
-  template<typename... A> bool Pre(const std::variant<A...> &) { return true; }
-
-  template<typename... A> void Post(const std::variant<A...> &) {}
-
-public:
-};
-
-template<typename T> void DumpTree(const T &x, std::ostream &out = std::cout) {
-  ParseTreeDumper dumper(out);
-  Fortran::parser::Walk(x, dumper);
-}
-
->>>>>>> 4d34de70
 }  // namespace Fortran::semantics
 
 // Provide a explicit instantiation for a few selected node types.
 // The goal is not to provide the instanciation of all possible
 // types but to insure that a call to DumpTree will not cause
 // the instanciation of thousands of types.
-<<<<<<< HEAD
 
 #define FORTRAN_PARSE_TREE_DUMPER_INSTANTIATE(MODE, TYPE) \
   MODE template void Fortran::parser::Walk( \
@@ -2264,34 +1418,4 @@
 
 FORTRAN_PARSE_TREE_DUMPER_INSTANTIATE_ALL(extern)
 
-=======
-//
-
-#define FORTRAN_PARSE_TREE_DUMPER_INSTANTIATE(MODE, TYPE) \
-  MODE template void Fortran::parser::Walk( \
-      const TYPE &, Fortran::semantics::ParseTreeDumper &);
-
-#define FORTRAN_PARSE_TREE_DUMPER_INSTANTIATE_ALL(MODE) \
-  FORTRAN_PARSE_TREE_DUMPER_INSTANTIATE(MODE, Fortran::parser::ProgramUnit) \
-  FORTRAN_PARSE_TREE_DUMPER_INSTANTIATE(MODE, Fortran::parser::SubroutineStmt) \
-  FORTRAN_PARSE_TREE_DUMPER_INSTANTIATE(MODE, Fortran::parser::ProgramStmt) \
-  FORTRAN_PARSE_TREE_DUMPER_INSTANTIATE(MODE, Fortran::parser::FunctionStmt) \
-  FORTRAN_PARSE_TREE_DUMPER_INSTANTIATE(MODE, Fortran::parser::ModuleStmt) \
-  FORTRAN_PARSE_TREE_DUMPER_INSTANTIATE(MODE, Fortran::parser::Expr) \
-  FORTRAN_PARSE_TREE_DUMPER_INSTANTIATE(MODE, Fortran::parser::ActionStmt) \
-  FORTRAN_PARSE_TREE_DUMPER_INSTANTIATE( \
-      MODE, Fortran::parser::ExecutableConstruct) \
-  FORTRAN_PARSE_TREE_DUMPER_INSTANTIATE(MODE, Fortran::parser::Block) \
-  FORTRAN_PARSE_TREE_DUMPER_INSTANTIATE( \
-      MODE, Fortran::parser::DeclarationConstruct) \
-  FORTRAN_PARSE_TREE_DUMPER_INSTANTIATE( \
-      MODE, Fortran::parser::SpecificationPart) \
-  FORTRAN_PARSE_TREE_DUMPER_INSTANTIATE( \
-      MODE, Fortran::parser::OtherSpecificationStmt) \
-  FORTRAN_PARSE_TREE_DUMPER_INSTANTIATE( \
-      MODE, Fortran::parser::SpecificationConstruct)
-
-FORTRAN_PARSE_TREE_DUMPER_INSTANTIATE_ALL(extern)
-
->>>>>>> 4d34de70
 #endif  // of FORTRAN_SEMA_PARSE_TREE_DUMP_H_