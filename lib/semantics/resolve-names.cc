--- conflicted
+++ resolved
@@ -549,10 +549,7 @@
   void Post(const parser::ProcComponentDefStmt &);
   void Post(const parser::ProcInterface &x);
   void Post(const parser::ProcDecl &x);
-<<<<<<< HEAD
-=======
   bool Pre(const parser::TypeBoundProcedurePart &);
->>>>>>> 92a20cbd
   bool Pre(const parser::TypeBoundProcBinding &) { return BeginAttrs(); }
   void Post(const parser::TypeBoundProcBinding &) { EndAttrs(); }
   void Post(const parser::TypeBoundProcedureStmt::WithoutInterface &);
@@ -2083,10 +2080,6 @@
   return true;
 }
 void DeclarationVisitor::Post(const parser::DerivedTypeDef &x) {
-<<<<<<< HEAD
-  derivedTypeData_.reset();
-=======
->>>>>>> 92a20cbd
   std::set<SourceName> paramNames;
   auto &scope{currScope()};
   auto &stmt{std::get<parser::Statement<parser::DerivedTypeStmt>>(x.t)};
@@ -2110,13 +2103,8 @@
           "Duplicate type parameter name: '%s'"_err_en_US);  // C731
     }
   }
-<<<<<<< HEAD
-  scope.symbol()->get<DerivedTypeDetails>().set_hasTypeParams(
-      !paramNames.empty());
-=======
   auto &details{scope.symbol()->get<DerivedTypeDetails>()};
   details.set_hasTypeParams(!paramNames.empty());
->>>>>>> 92a20cbd
   for (const auto &pair : currScope()) {
     const auto *symbol{pair.second};
     if (symbol->has<TypeParamDetails>() && !paramNames.count(symbol->name())) {
@@ -2125,8 +2113,6 @@
           stmt.source, "Derived type statement"_en_US);  // C742
     }
   }
-<<<<<<< HEAD
-=======
   if (derivedTypeInfo_.sequence) {
     details.set_sequence(true);
     if (derivedTypeInfo_.extends) {
@@ -2143,7 +2129,6 @@
     }
   }
   derivedTypeInfo_ = {};
->>>>>>> 92a20cbd
   PopScope();
 }
 bool DeclarationVisitor::Pre(const parser::DerivedTypeStmt &x) {
@@ -2175,15 +2160,7 @@
   EndDecl();
 }
 bool DeclarationVisitor::Pre(const parser::TypeAttrSpec::Extends &x) {
-<<<<<<< HEAD
-  auto &name{x.v.source};
-  ResolveDerivedType(name);
-  // TODO: use resolved symbol in derived type
-  // const auto *symbol{ResolveDerivedType(name)};
-  derivedTypeData_->extends = &name;
-=======
   derivedTypeInfo_.extends = &x.v.source;
->>>>>>> 92a20cbd
   return false;
 }
 
@@ -2253,14 +2230,11 @@
   DeclareProcEntity(name, attrs, interface);
 }
 
-<<<<<<< HEAD
-=======
 bool DeclarationVisitor::Pre(const parser::TypeBoundProcedurePart &x) {
   derivedTypeInfo_.sawContains = true;
   return true;
 }
 
->>>>>>> 92a20cbd
 void DeclarationVisitor::Post(
     const parser::TypeBoundProcedureStmt::WithoutInterface &x) {
   if (GetAttrs().test(Attr::DEFERRED)) {  // C783
@@ -2386,9 +2360,6 @@
         it->second->name(), "Previous definition of '%s'"_en_US);
     return *it->second;
   } else {
-<<<<<<< HEAD
-    return MakeSymbol(name, GetAttrs(), details);
-=======
     auto attrs{GetAttrs()};
     // Apply binding-private-stmt if present and this is a procedure binding
     if (derivedTypeInfo_.privateBindings &&
@@ -2397,7 +2368,6 @@
       attrs.set(Attr::PRIVATE);
     }
     return MakeSymbol(name, attrs, details);
->>>>>>> 92a20cbd
   }
 }
 
@@ -2810,13 +2780,8 @@
       common::visitors{
           [](const parser::ObjectName &x) { return &x; },
           [&](const parser::DataRef &x) { return GetVariableName(x); },
-<<<<<<< HEAD
-          [](const auto &) {
-            return static_cast<const parser::Name *>(nullptr);
-=======
           [&](const parser::Substring &x) {
             return GetVariableName(std::get<parser::DataRef>(x.t));
->>>>>>> 92a20cbd
           },
       },
       x.u);
