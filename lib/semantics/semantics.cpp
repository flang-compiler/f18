--- conflicted
+++ resolved
@@ -112,18 +112,11 @@
 };
 
 using StatementSemanticsPass1 = ExprChecker;
-<<<<<<< HEAD
-using StatementSemanticsPass2 = SemanticsVisitor<AllocateChecker,
-    ArithmeticIfStmtChecker, AssignmentChecker, CoarrayChecker,
-    DeallocateChecker, DoChecker, IfStmtChecker, IoChecker, NullifyChecker,
-    OmpStructureChecker, PurityChecker, ReturnStmtChecker, SelectStmtChecker,
-=======
 using StatementSemanticsPass2 = SemanticsVisitor<
     AllocateChecker, ArithmeticIfStmtChecker, AssignmentChecker, CoarrayChecker,
     DataChecker, DeallocateChecker, DoForallChecker, IfStmtChecker, IoChecker,
     NullifyChecker, OmpStructureChecker, PurityChecker, ReturnStmtChecker,
->>>>>>> cf48fe87
-    StopChecker>;
+    SelectStmtChecker, StopChecker>;
 
 static bool PerformStatementSemantics(
     SemanticsContext &context, parser::Program &program) {
