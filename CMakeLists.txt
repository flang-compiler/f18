<<<<<<< HEAD
# Copyright (c) 2018, NVIDIA CORPORATION.  All rights reserved.
=======
cmake_minimum_required(VERSION 3.9.0)


>>>>>>> 4d34de70
#
# Licensed under the Apache License, Version 2.0 (the "License");
# you may not use this file except in compliance with the License.
# You may obtain a copy of the License at
#
#     http://www.apache.org/licenses/LICENSE-2.0
#
# Unless required by applicable law or agreed to in writing, software
# distributed under the License is distributed on an "AS IS" BASIS,
# WITHOUT WARRANTIES OR CONDITIONS OF ANY KIND, either express or implied.
# See the License for the specific language governing permissions and
# limitations under the License.

cmake_minimum_required(VERSION 3.9.0)

# Pass -DGCC=... to cmake to use a specific gcc installation.
if( GCC )
  set(CMAKE_CXX_COMPILER "${GCC}/bin/g++")
  set(CMAKE_CC_COMPILER "${GCC}/bin/gcc")
  set(CMAKE_INSTALL_RPATH "${GCC}/lib64")
  set(CMAKE_BUILD_WITH_INSTALL_RPATH true)
endif()
if(CLANG)
  set(CMAKE_CXX_COMPILER "${CLANG}/bin/clang")
  set(CMAKE_CC_COMPILER "${CLANG}/bin/clang")
  if(GCC)
    set(CMAKE_CXX_FLAGS "${CMAKE_CXX_FLAGS} --gcc-toolchain=${GCC}")
  endif()
endif()

# Reminder: Setting CMAKE_CXX_COMPILER must be done before calling project()

project(f18 CXX)

if( NOT CMAKE_BUILD_TYPE )
  set( CMAKE_BUILD_TYPE Debug )
endif()

message(STATUS "Build Type: ${CMAKE_BUILD_TYPE}" )

find_package(Clang REQUIRED CONFIG)
include_directories(${CLANG_INSTALL_PREFIX/include})
message(STATUS "Found Clang in ${CLANG_INSTALL_PREFIX}")
message(STATUS "Found LLVM ${LLVM_PACKAGE_VERSION}")
message(STATUS "Using LLVMConfig.cmake in: ${LLVM_DIR}")

# Get names for the LLVM libraries
#
# The full list of LLVM components can be obtained with
#
#   llvm-config --components
#
# Similarly, the (static) libraries corresponding to some
# components (default is 'all') can be obtained with
#
#   llvm-config --libs --link-static [component ...]
#
# See also
#  http://llvm.org/docs/CMake.html#embedding-llvm-in-your-project
#  https://stackoverflow.com/questions/41924375/llvm-how-to-specify-all-link-libraries-as-input-to-llvm-map-components-to-libna
#  https://stackoverflow.com/questions/33948633/how-do-i-link-when-building-with-llvm-libraries
# 
#  llvm_map_components_to_libnames(LLVM_COMMON_LIBS support target option) 

include_directories(${LLVM_INCLUDE_DIRS})
add_definitions(${LLVM_DEFINITIONS})

<<<<<<< HEAD
message(STATUS "Build Type: ${CMAKE_BUILD_TYPE}" )

#find_package( Clang REQUIRED CONFIG)
find_package( Clang )

find_package(LLVM  REQUIRED CONFIG  )
message(STATUS "Found LLVM ${LLVM_PACKAGE_VERSION}")
message(STATUS "Using LLVMConfig.cmake in: ${LLVM_DIR}")

include_directories(${LLVM_INCLUDE_DIRS})
add_definitions(${LLVM_DEFINITIONS})

#
# Get names for the LLVM libraries
#
# The full list of LLVM components can be obtained with
#
#   llvm-config --components
#
# Similarly, the (static) libraries corresponding to some
# components (default is 'all') can be obtained with
#
#   llvm-config --libs --link-static [component ...]
#
# See also
#  http://llvm.org/docs/CMake.html#embedding-llvm-in-your-project
#  https://stackoverflow.com/questions/41924375/llvm-how-to-specify-all-link-libraries-as-input-to-llvm-map-components-to-libna
#  https://stackoverflow.com/questions/33948633/how-do-i-link-when-building-with-llvm-libraries

llvm_map_components_to_libnames(LLVM_COMMON_LIBS support target option) 

set(CMAKE_CXX_FLAGS "${CMAKE_CXX_FLAGS} -DDEFAULT_TARGET='\"${TARGET_TRIPLE}\"' -O2 -DDEBUG")

if(CMAKE_COMPILER_IS_GNUCXX OR (CMAKE_CXX_COMPILER_ID MATCHES "Clang"))
   if(CMAKE_CXX_COMPILER_ID MATCHES "Clang")
     set(CMAKE_EXE_LINKER_FLAGS "${CMAKE_EXE_LINKER_FLAGS} -lstdc++")
     if(GCC)
       set(CMAKE_CXX_FLAGS "${CMAKE_CXX_FLAGS} --gcc-toolchain=${GCC}")
     endif()
   endif()
=======
if ("${CMAKE_CXX_COMPILER_ID}" STREQUAL "GNU")

>>>>>>> 4d34de70
   set(CMAKE_CXX_FLAGS "${CMAKE_CXX_FLAGS} -fno-rtti")
   set(CMAKE_CXX_FLAGS "${CMAKE_CXX_FLAGS} -std=c++17")
   set(CMAKE_CXX_FLAGS "${CMAKE_CXX_FLAGS} -Wall -pedantic")
   set(CMAKE_CXX_FLAGS_RELEASE    "-O2 -DDEBUG")
   set(CMAKE_CXX_FLAGS_MINSIZEREL "-O2 '-DCHECK=(void)'")
   set(CMAKE_CXX_FLAGS_DEBUG      "-g -DDEBUG")

elseif ("${CMAKE_CXX_COMPILER_ID}" STREQUAL "Clang")

   set(CMAKE_CXX_FLAGS "${CMAKE_CXX_FLAGS} -fno-rtti")
   set(CMAKE_CXX_FLAGS "${CMAKE_CXX_FLAGS} -std=c++17")
   set(CMAKE_CXX_FLAGS "${CMAKE_CXX_FLAGS} -Wall -pedantic")
   set(CMAKE_CXX_FLAGS_RELEASE    "-O2 -DDEBUG")
   set(CMAKE_CXX_FLAGS_MINSIZEREL "-O2 '-DCHECK=(void)'")
   set(CMAKE_CXX_FLAGS_DEBUG      "-g -DDEBUG")

endif()

set(FLANG_VERSION_MAJOR      "0")
set(FLANG_VERSION_MINOR      "1")
set(FLANG_VERSION_PATCHLEVEL "0")
set(FLANG_VERSION "${FLANG_VERSION_MAJOR}.${FLANG_VERSION_MINOR}.${FLANG_VERSION_PATCHLEVEL}")
message(STATUS "FLANG version: ${FLANG_VERSION}")

set(FLANG_SOURCE_DIR ${CMAKE_CURRENT_SOURCE_DIR})
set(FLANG_BINARY_DIR ${CMAKE_CURRENT_BINARY_DIR})

include_directories(BEFORE
  ${FLANG_BINARY_DIR}/include
  ${FLANG_SOURCE_DIR}/include
  )

add_subdirectory(include/flang)
add_subdirectory(lib)
add_subdirectory(tools)

configure_file(
  ${FLANG_SOURCE_DIR}/include/flang/Config/config.h.cmake
  ${FLANG_BINARY_DIR}/include/flang/Config/config.h)<|MERGE_RESOLUTION|>--- conflicted
+++ resolved
@@ -1,10 +1,4 @@
-<<<<<<< HEAD
 # Copyright (c) 2018, NVIDIA CORPORATION.  All rights reserved.
-=======
-cmake_minimum_required(VERSION 3.9.0)
-
-
->>>>>>> 4d34de70
 #
 # Licensed under the Apache License, Version 2.0 (the "License");
 # you may not use this file except in compliance with the License.
@@ -72,7 +66,6 @@
 include_directories(${LLVM_INCLUDE_DIRS})
 add_definitions(${LLVM_DEFINITIONS})
 
-<<<<<<< HEAD
 message(STATUS "Build Type: ${CMAKE_BUILD_TYPE}" )
 
 #find_package( Clang REQUIRED CONFIG)
@@ -104,7 +97,7 @@
 
 llvm_map_components_to_libnames(LLVM_COMMON_LIBS support target option) 
 
-set(CMAKE_CXX_FLAGS "${CMAKE_CXX_FLAGS} -DDEFAULT_TARGET='\"${TARGET_TRIPLE}\"' -O2 -DDEBUG")
+# set(CMAKE_CXX_FLAGS "${CMAKE_CXX_FLAGS} -DDEFAULT_TARGET='\"${TARGET_TRIPLE}\"' -O2 -DDEBUG")
 
 if(CMAKE_COMPILER_IS_GNUCXX OR (CMAKE_CXX_COMPILER_ID MATCHES "Clang"))
    if(CMAKE_CXX_COMPILER_ID MATCHES "Clang")
@@ -113,26 +106,12 @@
        set(CMAKE_CXX_FLAGS "${CMAKE_CXX_FLAGS} --gcc-toolchain=${GCC}")
      endif()
    endif()
-=======
-if ("${CMAKE_CXX_COMPILER_ID}" STREQUAL "GNU")
-
->>>>>>> 4d34de70
    set(CMAKE_CXX_FLAGS "${CMAKE_CXX_FLAGS} -fno-rtti")
    set(CMAKE_CXX_FLAGS "${CMAKE_CXX_FLAGS} -std=c++17")
    set(CMAKE_CXX_FLAGS "${CMAKE_CXX_FLAGS} -Wall -pedantic")
    set(CMAKE_CXX_FLAGS_RELEASE    "-O2 -DDEBUG")
    set(CMAKE_CXX_FLAGS_MINSIZEREL "-O2 '-DCHECK=(void)'")
    set(CMAKE_CXX_FLAGS_DEBUG      "-g -DDEBUG")
-
-elseif ("${CMAKE_CXX_COMPILER_ID}" STREQUAL "Clang")
-
-   set(CMAKE_CXX_FLAGS "${CMAKE_CXX_FLAGS} -fno-rtti")
-   set(CMAKE_CXX_FLAGS "${CMAKE_CXX_FLAGS} -std=c++17")
-   set(CMAKE_CXX_FLAGS "${CMAKE_CXX_FLAGS} -Wall -pedantic")
-   set(CMAKE_CXX_FLAGS_RELEASE    "-O2 -DDEBUG")
-   set(CMAKE_CXX_FLAGS_MINSIZEREL "-O2 '-DCHECK=(void)'")
-   set(CMAKE_CXX_FLAGS_DEBUG      "-g -DDEBUG")
-
 endif()
 
 set(FLANG_VERSION_MAJOR      "0")
