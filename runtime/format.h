--- conflicted
+++ resolved
@@ -49,11 +49,7 @@
 class FormatContext : virtual public Terminator {
 public:
   FormatContext() {}
-<<<<<<< HEAD
-  virtual ~FormatContext() {} 
-=======
   virtual ~FormatContext() {}
->>>>>>> 2efdf12f
   explicit FormatContext(const MutableModes &modes) : mutableModes_{modes} {}
   virtual bool Emit(const char *, std::size_t) = 0;
   virtual bool Emit(const char16_t *, std::size_t) = 0;
