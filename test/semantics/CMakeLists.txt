# Copyright (c) 2018-2019, NVIDIA CORPORATION.  All rights reserved.
#
# Licensed under the Apache License, Version 2.0 (the "License");
# you may not use this file except in compliance with the License.
# You may obtain a copy of the License at
#
#     http://www.apache.org/licenses/LICENSE-2.0
#
# Unless required by applicable law or agreed to in writing, software
# distributed under the License is distributed on an "AS IS" BASIS,
# WITHOUT WARRANTIES OR CONDITIONS OF ANY KIND, either express or implied.
# See the License for the specific language governing permissions and
# limitations under the License.

# Run tests with test_errors.sh. It compiles the test with f18 and compares
# actual errors produced with expected ones listed in the source.

# These test files have expected errors in the source
set(ERROR_TESTS
  implicit01.f90
  implicit02.f90
  implicit03.f90
  implicit04.f90
  implicit05.f90
  implicit06.f90
  implicit07.f90
  implicit08.f90
  int-literals.f90
  kinds02.f90
  resolve01.f90
  resolve02.f90
  resolve03.f90
  resolve04.f90
  resolve05.f90
  resolve06.f90
  resolve07.f90
  resolve08.f90
  resolve09.f90
  resolve10.f90
  resolve11.f90
  resolve12.f90
  resolve13.f90
  resolve14.f90
  resolve15.f90
  resolve16.f90
  resolve17.f90
  resolve18.f90
  resolve19.f90
  resolve20.f90
  resolve21.f90
  resolve22.f90
  resolve23.f90
  resolve24.f90
  resolve25.f90
  resolve26.f90
  resolve27.f90
  resolve28.f90
  resolve29.f90
  resolve30.f90
  resolve31.f90
  resolve32.f90
  resolve33.f90
  resolve34.f90
  resolve35.f90
  resolve36.f90
  resolve37.f90
  resolve38.f90
  resolve39.f90
  resolve40.f90
  resolve41.f90
  resolve42.f90
  resolve43.f90
  resolve44.f90
  resolve45.f90
  resolve46.f90
  resolve47.f90
  resolve48.f90
  resolve49.f90
  structconst01.f90
  structconst02.f90
  structconst03.f90
  structconst04.f90
  assign01.f90
  if_arith02.f90
  if_arith03.f90
  if_arith04.f90
  if_construct02.f90
  if_stmt02.f90
  if_stmt03.f90
  computed-goto01.f90
  computed-goto02.f90
  nullify01.f90
  nullify02.f90
<<<<<<< HEAD
  stop01.f90
=======
  deallocate01.f90
  deallocate04.f90
>>>>>>> 19bace5e
)

# These test files have expected symbols in the source
set(SYMBOL_TESTS
  symbol01.f90
  symbol02.f90
  symbol03.f90
  symbol04.f90
  symbol05.f90
  symbol06.f90
  symbol07.f90
  symbol08.f90
  symbol09.f90
  symbol10.f90
  symbol11.f90
  kinds01.f90
  kinds03.f90
  procinterface01.f90
)

# These test files have expected .mod file contents in the source
set(MODFILE_TESTS
  modfile01.f90
  modfile02.f90
  modfile03.f90
  modfile04.f90
  modfile05.f90
  modfile06.f90
  modfile07.f90
  modfile08.f90
  modfile09-*.f90
  modfile10.f90
  modfile11.f90
  modfile12.f90
  modfile13.f90
  modfile14.f90
  modfile15.f90
  modfile16.f90
  modfile17.f90
  modfile18.f90
  modfile19.f90
  modfile20.f90
  modfile21.f90
  modfile22.f90
  modfile23.f90
  modfile24.f90
  modfile25.f90
)

set(LABEL_TESTS
  label*.[Ff]90
)

set(DOCONCURRENT_TESTS
  doconcurrent*.[Ff]90
)

set(CANONDO_TESTS
  canondo*.[Ff]90
)

set(FORALL_TESTS
  forall*.[Ff]90
)

set(IF_TESTS
  if_arith01.f90
  if_construct01.f90
  if_stmt01.f90
)

foreach(test ${ERROR_TESTS})
  add_test(NAME ${test} COMMAND ${CMAKE_CURRENT_SOURCE_DIR}/test_errors.sh ${test})
endforeach()

foreach(test ${SYMBOL_TESTS})
  add_test(NAME ${test} COMMAND ${CMAKE_CURRENT_SOURCE_DIR}/test_symbols.sh ${test})
endforeach()

foreach(test ${MODFILE_TESTS})
  add_test(NAME ${test} COMMAND ${CMAKE_CURRENT_SOURCE_DIR}/test_modfile.sh ${test})
endforeach()

foreach(test ${LABEL_TESTS})
  add_test(NAME ${test} COMMAND ${CMAKE_CURRENT_SOURCE_DIR}/test_any.sh ${test})
endforeach()

foreach(test ${CANONDO_TESTS})
  add_test(NAME ${test} COMMAND ${CMAKE_CURRENT_SOURCE_DIR}/test_any.sh ${test})
endforeach()

foreach(test ${DOCONCURRENT_TESTS})
  add_test(NAME ${test} COMMAND ${CMAKE_CURRENT_SOURCE_DIR}/test_any.sh ${test})
endforeach()

foreach(test ${FORALL_TESTS})
  add_test(NAME ${test} COMMAND ${CMAKE_CURRENT_SOURCE_DIR}/test_any.sh ${test})
endforeach()

foreach(test ${IF_TESTS})
  add_test(NAME ${test} COMMAND ${CMAKE_CURRENT_SOURCE_DIR}/test_any.sh ${test})
endforeach()<|MERGE_RESOLUTION|>--- conflicted
+++ resolved
@@ -76,6 +76,7 @@
   resolve47.f90
   resolve48.f90
   resolve49.f90
+  stop01.f90
   structconst01.f90
   structconst02.f90
   structconst03.f90
@@ -91,12 +92,8 @@
   computed-goto02.f90
   nullify01.f90
   nullify02.f90
-<<<<<<< HEAD
-  stop01.f90
-=======
   deallocate01.f90
   deallocate04.f90
->>>>>>> 19bace5e
 )
 
 # These test files have expected symbols in the source
