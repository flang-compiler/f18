#===-- test/semantics/CMakeLists.txt ---------------------------------------===#
#
# Part of the LLVM Project, under the Apache License v2.0 with LLVM Exceptions.
# See https://llvm.org/LICENSE.txt for license information.
# SPDX-License-Identifier: Apache-2.0 WITH LLVM-exception
#
#------------------------------------------------------------------------------#

# Run tests with test_errors.sh. It compiles the test with f18 and compares
# actual errors produced with expected ones listed in the source.

# These test files have expected errors in the source
set(ERROR_TESTS
  implicit01.f90
  implicit02.f90
  implicit03.f90
  implicit04.f90
  implicit05.f90
  implicit06.f90
  implicit07.f90
  implicit08.f90
  int-literals.f90
  io01.f90
  io02.f90
  io03.f90
  io04.f90
  io05.f90
  io06.f90
  io07.f90
  io08.f90
  io09.f90
  io10.f90
  kinds02.f90
  resolve01.f90
  resolve02.f90
  resolve03.f90
  resolve04.f90
  resolve05.f90
  resolve06.f90
  resolve07.f90
  resolve08.f90
  resolve09.f90
  resolve10.f90
  resolve11.f90
  resolve12.f90
  resolve13.f90
  resolve14.f90
  resolve15.f90
  resolve16.f90
  resolve17.f90
  resolve18.f90
  resolve19.f90
  resolve20.f90
  resolve21.f90
  resolve22.f90
  resolve23.f90
  resolve24.f90
  resolve25.f90
  resolve26.f90
  resolve27.f90
  resolve28.f90
  resolve29.f90
  resolve30.f90
  resolve31.f90
  resolve32.f90
  resolve33.f90
  resolve34.f90
  resolve35.f90
  resolve36.f90
  resolve37.f90
  resolve38.f90
  resolve39.f90
  resolve40.f90
  resolve41.f90
  resolve42.f90
  resolve43.f90
  resolve44.f90
  resolve45.f90
  resolve46.f90
  resolve47.f90
  resolve48.f90
  resolve49.f90
  resolve50.f90
  resolve51.f90
  resolve52.f90
  resolve53.f90
  resolve54.f90
  resolve55.f90
  resolve56.f90
  resolve57.f90
  resolve58.f90
  resolve59.f90
  resolve60.f90
  resolve61.f90
  resolve62.f90
  resolve63.f90
  resolve64.f90
  resolve65.f90
  resolve66.f90
  resolve67.f90
  resolve68.f90
  stop01.f90
  structconst01.f90
  structconst02.f90
  structconst03.f90
  structconst04.f90
  assign01.f90
  if_arith02.f90
  if_arith03.f90
  if_arith04.f90
  if_construct02.f90
  if_stmt02.f90
  if_stmt03.f90
  computed-goto01.f90
  computed-goto02.f90
  nullify01.f90
  nullify02.f90
  deallocate01.f90
  deallocate04.f90
  deallocate05.f90
  coarrays01.f90
  altreturn01.f90
# Issue 407
#  altreturn02.f90
#  altreturn03.f90
  altreturn04.f90
  allocate01.f90
  allocate02.f90
  allocate03.f90
  allocate04.f90
  allocate05.f90
  allocate06.f90
  allocate07.f90
  allocate08.f90
  allocate09.f90
  allocate10.f90
  allocate11.f90
  allocate12.f90
  allocate13.f90
  doconcurrent01.f90
  doconcurrent05.f90
  doconcurrent06.f90
  doconcurrent08.f90
  dosemantics01.f90
  dosemantics02.f90
  dosemantics03.f90
  dosemantics04.f90
  dosemantics05.f90
  dosemantics06.f90
  dosemantics07.f90
  dosemantics08.f90
  dosemantics09.f90
  dosemantics10.f90
  dosemantics11.f90
  dosemantics12.f90
  expr-errors01.f90
  expr-errors02.f90
  null01.f90
  omp-resolve01.f90
  omp-resolve02.f90
  omp-resolve03.f90
  omp-resolve04.f90
  omp-clause-validity01.f90
  omp-loop-association.f90
#  omp-nested01.f90
  omp-declarative-directive.f90
  omp-atomic.f90
  omp-device-constructs.f90
  equivalence01.f90
  init01.f90
  if_arith01.f90
  if_construct01.f90
  if_stmt01.f90
  blockconstruct01.f90
  blockconstruct02.f90
  blockconstruct03.f90
  call01.f90
  call02.f90
  call03.f90
  call04.f90
  call05.f90
  call06.f90
  call07.f90
  call08.f90
  call09.f90
  call10.f90
  call11.f90
  call12.f90
  call13.f90
  call14.f90
  misc-declarations.f90
  separate-module-procs.f90
  bindings01.f90
  bad-forward-type.f90
<<<<<<< HEAD
  c_f_pointer.f90
=======
  select-case.f90
>>>>>>> b4093cf3
)

# These test files have expected symbols in the source
set(SYMBOL_TESTS
  symbol01.f90
  symbol02.f90
  symbol03.f90
  symbol05.f90
  symbol06.f90
  symbol07.f90
  symbol08.f90
  symbol09.f90
  symbol10.f90
  symbol11.f90
  symbol12.f90
  symbol13.f90
  symbol14.f90
  symbol15.f90
  symbol16.f90
  symbol17.f90
  omp-symbol01.f90
  omp-symbol02.f90
  omp-symbol03.f90
  omp-symbol04.f90
  omp-symbol05.f90
  omp-symbol06.f90
  kinds01.f90
  kinds03.f90
  procinterface01.f90
)

# These test files have expected .mod file contents in the source
set(MODFILE_TESTS
  modfile01.f90
  modfile02.f90
  modfile03.f90
  modfile04.f90
  modfile05.f90
  modfile06.f90
  modfile07.f90
  modfile08.f90
  modfile09-*.f90
  modfile10.f90
  modfile11.f90
  modfile12.f90
  modfile13.f90
  modfile14.f90
  modfile15.f90
  modfile16.f90
  modfile17.f90
  modfile18.f90
  modfile19.f90
  modfile20.f90
  modfile21.f90
  modfile22.f90
  modfile23.f90
  modfile24.f90
  modfile25.f90
  modfile26.f90
  modfile27.f90
  modfile28.f90
  modfile29.f90
  modfile30.f90
  modfile31.f90
  modfile32.f90
  modfile33.f90
  modfile34.f90
  modfile35.f90
)

set(LABEL_TESTS
  label*.[Ff]90
)

set(DOCONCURRENT_TESTS
  doconcurrent02.f90
  doconcurrent03.f90
  doconcurrent04.f90
  doconcurrent07.f90
)

set(CANONDO_TESTS
  canondo*.[Ff]90
)

set(FORALL_TESTS
  forall*.[Ff]90
)

set(GETSYMBOLS_TESTS
  getsymbols01.f90
  getsymbols02-*.f90
  getsymbols03-a.f90
  getsymbols04.f90
  getsymbols05.f90
)

set(GETDEFINITION_TESTS
  getdefinition01.f90
  getdefinition02.f
  getdefinition03-a.f90
  getdefinition04.f90
  getdefinition05.f90
)

set(F18 $<TARGET_FILE:f18>)

foreach(test ${ERROR_TESTS})
  add_test(NAME ${test}
    COMMAND ${CMAKE_CURRENT_SOURCE_DIR}/test_errors.sh ${test} ${F18})
endforeach()

foreach(test ${SYMBOL_TESTS})
  add_test(NAME ${test}
    COMMAND ${CMAKE_CURRENT_SOURCE_DIR}/test_symbols.sh ${test} ${F18})
endforeach()

foreach(test ${MODFILE_TESTS})
  add_test(NAME ${test}
    COMMAND ${CMAKE_CURRENT_SOURCE_DIR}/test_modfile.sh ${test} ${F18})
endforeach()

foreach(test ${LABEL_TESTS} ${CANONDO_TESTS} ${DOCONCURRENT_TESTS}
             ${FORALL_TESTS} ${GETSYMBOLS_TESTS} ${GETDEFINITION_TESTS})
  add_test(NAME ${test}
    COMMAND ${CMAKE_CURRENT_SOURCE_DIR}/test_any.sh ${test} ${F18})
endforeach()<|MERGE_RESOLUTION|>--- conflicted
+++ resolved
@@ -192,11 +192,8 @@
   separate-module-procs.f90
   bindings01.f90
   bad-forward-type.f90
-<<<<<<< HEAD
   c_f_pointer.f90
-=======
   select-case.f90
->>>>>>> b4093cf3
 )
 
 # These test files have expected symbols in the source
