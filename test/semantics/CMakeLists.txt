--- conflicted
+++ resolved
@@ -207,11 +207,8 @@
   critical02.f90
   critical03.f90
   block-data01.f90
-<<<<<<< HEAD
+  data01.f90
   select-case.f90
-=======
-  data01.f90
->>>>>>> cf48fe87
 )
 
 # These test files have expected symbols in the source
