--- conflicted
+++ resolved
@@ -1,19 +1,3 @@
-<<<<<<< HEAD
-<<<<<<< HEAD
-
-# simple helper to add a flang test.  
-function(add_flang_test EXECUTABLE TEST_NAME) 
-  message(STATUS "flang: adding test '${TEST_NAME}' (${EXECUTABLE})")
-  add_executable(${EXECUTABLE}-test ${EXECUTABLE}.cpp)
-  target_compile_features(${EXECUTABLE}-test PRIVATE cxx_std_17)
-  target_link_libraries(${EXECUTABLE}-test ${ARGN})
-  add_test(NAME ${TEST_NAME} 
-           COMMAND ${EXECUTABLE}-test)
-endfunction()
-=======
->>>>>>> Some fixes based on PR feedback.  Still experimenting.
-=======
->>>>>>> bed7bcbd
 
 # simple helper to add a flang test.  
 function(add_flang_test EXECUTABLE TEST_NAME) 
