
file(MAKE_DIRECTORY "${CMAKE_CURRENT_BINARY_DIR}/bin")
file(MAKE_DIRECTORY "${CMAKE_CURRENT_BINARY_DIR}/include")

add_executable(f18
  f18.cpp
  dump.cpp
)
set_property(TARGET f18 PROPERTY CXX_STANDARD 17)
target_compile_features(f18 PRIVATE cxx_std_17)
<<<<<<< HEAD
target_compile_features(f18 PRIVATE cxx_std_17)
=======

>>>>>>> bed7bcbd

target_link_libraries(f18
  FortranParser
  FortranEvaluate
  FortranSemantics
<<<<<<< HEAD
  FortranLower
  LLVMSupport
=======
  FortranDecimal
>>>>>>> bed7bcbd
)

add_executable(f18-parse-demo
  f18-parse-demo.cpp
  stub-evaluate.cpp
)
set_property(TARGET f18-parse-demo PROPERTY CXX_STANDARD 17)
target_compile_features(f18-parse-demo PRIVATE cxx_std_17)

target_link_libraries(f18-parse-demo
  FortranParser
)

set_target_properties(f18 f18-parse-demo
  PROPERTIES
  RUNTIME_OUTPUT_DIRECTORY "${CMAKE_CURRENT_BINARY_DIR}/bin"
)

set(MODULES
  "ieee_arithmetic"
  "ieee_exceptions"
  "ieee_features"
  "iso_c_binding"
  "iso_fortran_env"
  "omp_lib"
  "__fortran_builtins"
)

set(include ${FLANG_BINARY_DIR}/include/flang)

# Create module files directly from the top-level module source directory
foreach(filename ${MODULES})
  if(${filename} MATCHES "__fortran_builtins")
    set(depends "")
  else()
    set(depends ${include}/__fortran_builtins.mod)
  endif()
  add_custom_command(OUTPUT ${include}/${filename}.mod
    COMMAND f18 -fparse-only -I${include}
      ${FLANG_SOURCE_DIR}/module/${filename}.f90
    WORKING_DIRECTORY ${include}
    DEPENDS f18 ${FLANG_SOURCE_DIR}/module/${filename}.f90 ${depends}
  )
  add_custom_command(OUTPUT ${include}/${filename}.f18.mod
    DEPENDS ${include}/${filename}.mod
    COMMAND ${CMAKE_COMMAND} -E
      copy ${include}/${filename}.mod ${include}/${filename}.f18.mod)
  list(APPEND MODULE_FILES ${include}/${filename}.mod)
  list(APPEND MODULE_FILES ${include}/${filename}.f18.mod)
  install(FILES ${include}/${filename}.mod DESTINATION include/flang)
  install(FILES ${include}/${filename}.f18.mod DESTINATION include/flang)
endforeach()

add_custom_target(module_files ALL DEPENDS ${MODULE_FILES})

install(TARGETS f18 f18-parse-demo DESTINATION bin)

file(COPY flang.sh
  DESTINATION "${CMAKE_CURRENT_BINARY_DIR}/bin"
  FILE_PERMISSIONS
    OWNER_READ OWNER_WRITE OWNER_EXECUTE
    GROUP_READ GROUP_EXECUTE
    WORLD_READ WORLD_EXECUTE
)
file(RENAME "${CMAKE_CURRENT_BINARY_DIR}/bin/flang.sh" "${CMAKE_CURRENT_BINARY_DIR}/bin/flang")

install(PROGRAMS flang.sh DESTINATION bin RENAME flang)<|MERGE_RESOLUTION|>--- conflicted
+++ resolved
@@ -8,22 +8,16 @@
 )
 set_property(TARGET f18 PROPERTY CXX_STANDARD 17)
 target_compile_features(f18 PRIVATE cxx_std_17)
-<<<<<<< HEAD
 target_compile_features(f18 PRIVATE cxx_std_17)
-=======
 
->>>>>>> bed7bcbd
 
 target_link_libraries(f18
   FortranParser
   FortranEvaluate
   FortranSemantics
-<<<<<<< HEAD
   FortranLower
+  FortranDecimal
   LLVMSupport
-=======
-  FortranDecimal
->>>>>>> bed7bcbd
 )
 
 add_executable(f18-parse-demo
